package proxy

import (
	"bytes"
	"encoding/json"
	"errors"
	"fmt"
	"net/http"
	"sort"
	"strconv"
	"strings"
	"time"

	"gateway/admin"
	"gateway/config"
	"gateway/core"
	aphttp "gateway/http"
	"gateway/logreport"
	"gateway/model"
	apvm "gateway/proxy/vm"
	sql "gateway/sql"
<<<<<<< HEAD
	"gateway/stats"
	statssql "gateway/stats/sql"
	"gateway/store"
=======
>>>>>>> 93fd5787

	"github.com/gorilla/context"
	"github.com/gorilla/mux"
	"github.com/robertkrimen/otto"
	stripe "github.com/stripe/stripe-go"
	"github.com/xeipuuv/gojsonschema"
)

// Server encapsulates the proxy server.
type Server struct {
	*core.Core
	devMode     bool
	proxyConf   config.ProxyServer
	adminConf   config.ProxyAdmin
	conf        config.Configuration
	router      *mux.Router
	proxyRouter *proxyRouter
	proxyData   proxyDataSource
}

// NewServer builds a new proxy server.
<<<<<<< HEAD
func NewServer(conf config.Configuration, ownDb *sql.DB, s store.Store, statsDb *statssql.SQL) *Server {
	httpTimeout := time.Duration(conf.Proxy.HTTPTimeout) * time.Second

=======
func NewServer(conf config.Configuration, ownDb *sql.DB, warp *core.Core) *Server {
>>>>>>> 93fd5787
	var source proxyDataSource
	if conf.Proxy.CacheAPIs {
		source = newCachingProxyDataSource(ownDb)
	} else {
		source = newPassthroughProxyDataSource(ownDb)
	}

	return &Server{
<<<<<<< HEAD
		Core: &core.Core{
			HTTPClient: &http.Client{Timeout: httpTimeout},
			DBPools:    pools,
			OwnDb:      ownDb,
			SoapConf:   conf.Soap,
			DockerConf: conf.Docker,
			Store:      s,
			Push:       push.NewPushPool(conf.Push),
			Smtp:       smtp.NewSmtpPool(),
			KeyStore:   keyStore,
			StatsDb:    statsDb,
		},
=======
		Core:      warp,
>>>>>>> 93fd5787
		devMode:   conf.DevMode(),
		proxyConf: conf.Proxy,
		adminConf: conf.Admin,
		conf:      conf,
		router:    mux.NewRouter(),
		proxyData: source,
	}
}

// Run runs the server.
func (s *Server) Run() {

	// system-wide health-check
	if s.proxyConf.HealthCheckPath != "" {
		s.router.Handle(s.proxyConf.HealthCheckPath, http.HandlerFunc(func(w http.ResponseWriter, r *http.Request) {
			w.Write([]byte("ok\n"))
		}))
	}

	// Set up admin
	admin.Setup(s.router, s.OwnDb, s.Store, s.conf, s.Core)

	// Set up proxy
	s.proxyRouter = newProxyRouter(s.OwnDb)

	s.router.Handle("/{path:.*}",
		aphttp.AccessLoggingHandler(config.Proxy, s.proxyConf.RequestIDHeader,
			aphttp.ErrorCatchingHandler(s.proxyHandlerFunc))).
		MatcherFunc(s.isRoutedToEndpoint)

	s.router.NotFoundHandler = s.accessLoggingNotFoundHandler()

	// Run server
	listen := fmt.Sprintf("%s:%d", s.proxyConf.Host, s.proxyConf.Port)
	logreport.Printf("%s Server listening at %s", config.Proxy, listen)
	var adminHost string
	if len(strings.TrimSpace(s.adminConf.Host)) == 0 {
		adminHost = s.proxyConf.Host
	} else {
		adminHost = s.adminConf.Host
	}
	adminAvailable := fmt.Sprintf("%s:%d%s", adminHost, s.proxyConf.Port, s.adminConf.PathPrefix)
	logreport.Printf("%s Admin dashboard available at %s", config.Admin, adminAvailable)
	logreport.Fatalf("%s %v", config.System, http.ListenAndServe(listen, s.router))
}

func (s *Server) isRoutedToEndpoint(r *http.Request, rm *mux.RouteMatch) bool {
	var match mux.RouteMatch
	ok := s.proxyRouter.Match(r, &match)
	if ok {
		context.Set(r, aphttp.ContextMatchKey, &match)
	}
	return ok
}

func (s *Server) proxyHandler(w http.ResponseWriter, r *http.Request) (
	response *proxyResponse, logs *bytes.Buffer, httpErr aphttp.Error) {
	start := time.Now()

	var vm *apvm.ProxyVM

	match := context.Get(r, aphttp.ContextMatchKey).(*mux.RouteMatch)
	requestID := context.Get(r, aphttp.ContextRequestIDKey).(string)
	logPrefix := context.Get(r, aphttp.ContextLogPrefixKey).(string)
	accountID := context.Get(r, aphttp.ContextAccountIDKey).(int64)

	logs = &bytes.Buffer{}
	logPrint := logreport.PrintfCopier(logs)

	defer func() {
		if httpErr != nil {
			s.logError(logPrint, logPrefix, httpErr, r)
		}
		s.logDuration(vm, logPrint, logPrefix, start)
	}()

	proxyEndpointID, err := strconv.ParseInt(match.Route.GetName(), 10, 64)
	if err != nil {
		httpErr = s.httpError(err)
		return
	}

	proxyEndpoint, err := s.proxyData.Endpoint(proxyEndpointID)
	if err != nil {
		httpErr = s.httpError(err)
		return
	}

	proxyEndpoint.AccountID = accountID

	libraries, err := s.proxyData.Libraries(proxyEndpoint.APIID)
	if err != nil {
		httpErr = s.httpError(err)
		return
	}

	codeTimeout := s.proxyConf.CodeTimeout
	if stripe.Key != "" {
		plan, err := s.proxyData.Plan(accountID)
		if err != nil {
			httpErr = s.httpError(err)
			return
		}
		if plan.JavascriptTimeout < codeTimeout {
			codeTimeout = plan.JavascriptTimeout
		}
	}

	logPrint("%s [route] %s", logPrefix, proxyEndpoint.Name)

	if r.Method == "OPTIONS" {
		route, err := s.matchingRouteForOptions(proxyEndpoint, r)
		if err != nil {
			httpErr = s.httpError(err)
			return
		}
		if !route.HandlesOptions() {
			err := s.corsOptionsHandlerFunc(w, r, proxyEndpoint, route, requestID)
			if err != nil {
				httpErr = s.httpError(err)
			}
			return
		}
	}

	request, err := proxyRequestJSON(r, requestID, match.Vars)
	if err != nil {
		httpErr = s.httpError(err)
		return
	}

	if s.Core.StatsDb != nil {
		defer func() {
			go func() {
				var proxiedRequestsDuration time.Duration
				if vm != nil {
					proxiedRequestsDuration = vm.ProxiedRequestsDuration
				}
				var errResponse string
				if httpErr != nil {
					errResponse = httpErr.String()
				}
				point := stats.Point{
					Timestamp: time.Now(),
					Values: map[string]interface{}{
						"request.size":                  request.ContentLength,
						"request.id":                    requestID,
						"api.id":                        proxyEndpoint.Environment.APIID,
						"api.name":                      proxyEndpoint.Environment.APIID,
						"response.time":                 time.Since(start),
						"response.size":                 response.Headers["Content-Length"],
						"response.status":               response.StatusCode,
						"response.error":                errResponse,
						"host.id":                       request.Host,
						"host.name":                     request.Host,
						"proxy.id":                      proxyEndpoint.ID,
						"proxy.name":                    proxyEndpoint.Name,
						"proxy.env.id":                  proxyEndpoint.EnvironmentID,
						"proxy.env.name":                proxyEndpoint.EnvironmentID,
						"proxy.route.path":              r.URL.Path,
						"proxy.route.verb":              r.Method,
						"proxy.group.id":                proxyEndpoint.EndpointGroupID,
						"proxy.group.name":              proxyEndpoint.Name,
						"remote_endpoint.response.time": proxiedRequestsDuration,
					},
				}
				s.Core.StatsDb.Log(point)
			}()
		}()
	}

	if schema := proxyEndpoint.Schema; schema != nil && schema.RequestSchema != "" {
		err := s.processSchema(proxyEndpoint.Schema.RequestSchema, request.Body)
		if err != nil {
			if err.Error() == "EOF" {
				httpErr = aphttp.NewError(errors.New("a json document is required in the request"), 422)
				return
			}
			httpErr = aphttp.NewError(err, 400)
			return
		}
	}

	vm, err = apvm.NewVM(logPrint, logPrefix, w, r, s.proxyConf, s.OwnDb, proxyEndpoint, libraries, codeTimeout, s.Core.KeyStore)
	if err != nil {
		httpErr = s.httpError(err)
		return
	}

	incomingJSON, err := request.Marshal()
	if err != nil {
		httpErr = s.httpError(err)
		return
	}
	vm.Set("__ap_proxyRequestJSON", incomingJSON)
	scripts := []interface{}{
		"var request = JSON.parse(__ap_proxyRequestJSON);",
		"var response = new AP.HTTP.Response();",
	}
	scripts = append(scripts,
		fmt.Sprintf("var session = new AP.Session(%s);",
			strconv.Quote(proxyEndpoint.Environment.SessionName)))

	if _, err := vm.RunAll(scripts); err != nil {
		httpErr = s.httpError(err)
		return
	}

	if err = s.RunComponents(&vm.CoreVM, proxyEndpoint.Components); err != nil {
		if err.Error() == "JavaScript took too long to execute" {
			logPrint("%s [timeout] JavaScript execution exceeded %ds timeout threshold", logPrefix, codeTimeout)
		}
		httpErr = s.httpJavascriptError(err, proxyEndpoint.Environment)
		return
	}

	responseObject, err := vm.Run("response;")
	if err != nil {
		httpErr = s.httpError(err)
		return
	}
	responseJSON, err := s.objectJSON(vm, responseObject)
	if err != nil {
		httpErr = s.httpError(err)
		return
	}
	response, err = proxyResponseFromJSON(responseJSON)
	if err != nil {
		httpErr = s.httpError(err)
		return
	}

	if schema := proxyEndpoint.Schema; schema != nil &&
		(schema.ResponseSchema != "" ||
			(schema.ResponseSameAsRequest && schema.RequestSchema != "")) {
		responseSchema := schema.ResponseSchema
		if schema.ResponseSameAsRequest {
			responseSchema = schema.RequestSchema
		}
		err := s.processSchema(responseSchema, response.Body)
		if err != nil {
			if err.Error() == "EOF" {
				httpErr = aphttp.NewError(errors.New("a json document is required in the response"), 500)
				return
			}
			httpErr = aphttp.NewError(err, 500)
			return
		}
	}

	if proxyEndpoint.CORSEnabled {
		s.addCORSCommonHeaders(w, proxyEndpoint)
	}
	response.Headers["Content-Length"] = len(response.Body)
	aphttp.AddHeaders(w.Header(), response.Headers)

	return
}

func (s *Server) proxyHandlerFunc(w http.ResponseWriter, r *http.Request) aphttp.Error {
	logPrefix := context.Get(r, aphttp.ContextLogPrefixKey).(string)
	test, _ := context.Get(r, aphttp.ContextTest).(bool)

	response, logs, httpErr := s.proxyHandler(w, r)

	if test {
		responseBody, status := "", ""
		if httpErr != nil {
			responseBody = fmt.Sprintf("%s\n", httpErr.String())
			status = fmt.Sprintf("%v", httpErr.Code())
		} else if response != nil {
			responseBody = response.Body
			status = fmt.Sprintf("%v", response.StatusCode)
		}
		response := aphttp.TestResponse{
			Body:   responseBody,
			Log:    logs.String(),
			Status: status,
		}

		body, err := json.Marshal(&response)
		if err != nil {
			logreport.Printf("%s [error] %s", logPrefix, err)
			return s.httpError(err)
		}

		w.Write(body)
	} else if httpErr != nil {
		return httpErr
	} else if response != nil {
		w.WriteHeader(response.StatusCode)
		w.Write([]byte(response.Body))
	}
	return nil
}

func (s *Server) processSchema(schema, body string) error {
	schemaLoader := gojsonschema.NewStringLoader(schema)
	bodyLoader := gojsonschema.NewStringLoader(body)
	result, err := gojsonschema.Validate(schemaLoader, bodyLoader)
	if err != nil {
		return err
	}

	if !result.Valid() {
		err := ""
		for _, description := range result.Errors() {
			err += fmt.Sprintf(" - %v", description)
		}
		return errors.New(err)
	}

	return nil
}

func (s *Server) httpError(err error) aphttp.Error {
	if !s.devMode {
		return aphttp.DefaultServerError()
	}

	return aphttp.NewServerError(err)
}

func (s *Server) httpJavascriptError(err error, env *model.Environment) aphttp.Error {
	if env == nil {
		return s.httpError(err)
	}

	if env.ShowJavascriptErrors {
		return aphttp.NewServerError(err)
	}

	return aphttp.DefaultServerError()
}

func (s *Server) objectJSON(vm *apvm.ProxyVM, object otto.Value) (string, error) {
	jsJSON, err := vm.Object("JSON")
	if err != nil {
		return "", err
	}
	result, err := jsJSON.Call("stringify", object)
	if err != nil {
		return "", err
	}
	return result.String(), nil
}

func (s *Server) accessLoggingNotFoundHandler() http.Handler {
	return aphttp.AccessLoggingHandler(config.Proxy, s.proxyConf.RequestIDHeader,
		http.HandlerFunc(func(w http.ResponseWriter, r *http.Request) {
			http.NotFound(w, r)
		}))
}

func (s *Server) matchingRouteForOptions(endpoint *model.ProxyEndpoint,
	r *http.Request) (*model.ProxyEndpointRoute, error) {
	routes, err := endpoint.GetRoutes()
	if err != nil {
		return nil, err
	}
	for _, proxyRoute := range routes {
		route := &mux.Route{}
		route.Path(proxyRoute.Path)
		methods := proxyRoute.Methods
		if !proxyRoute.HandlesOptions() {
			methods = append(methods, "OPTIONS")
		}
		route.Methods(methods...)
		var match mux.RouteMatch
		if route.Match(r, &match) {
			return proxyRoute, nil
		}
	}
	return nil, errors.New("No route matched")
}

func (s *Server) corsOptionsHandlerFunc(w http.ResponseWriter, r *http.Request,
	endpoint *model.ProxyEndpoint, route *model.ProxyEndpointRoute,
	requestID string) error {

	s.addCORSCommonHeaders(w, endpoint)
	methods := []string{}
	for method, _ := range s.proxyRouter.merged[route.Path] {
		methods = append(methods, method)
	}
	sort.Strings(methods)
	w.Header().Set("Access-Control-Allow-Methods", strings.Join(methods, ", "))
	return nil
}

func (s *Server) addCORSCommonHeaders(w http.ResponseWriter,
	endpoint *model.ProxyEndpoint) {

	api := endpoint.API

	w.Header().Set("Access-Control-Allow-Origin", api.CORSAllowOrigin)
	w.Header().Set("Access-Control-Request-Headers", api.CORSRequestHeaders)
	w.Header().Set("Access-Control-Allow-Headers", api.CORSAllowHeaders)
	w.Header().Set("Access-Control-Max-Age", fmt.Sprintf("%d", api.CORSMaxAge))

	if api.CORSAllowCredentials {
		w.Header().Set("Access-Control-Allow-Credentials", "true")
	}
}

func (s *Server) logError(logPrint logreport.Logf, logPrefix string, err aphttp.Error, r *http.Request) {
	errString := "Unknown Error"
	lines := strings.Split(err.String(), "\n")
	if len(lines) > 0 {
		errString = lines[0]
	}
	logPrint("%s [error] %s\n%v", logPrefix, errString, r)
}

func (s *Server) logDuration(vm *apvm.ProxyVM, logPrint logreport.Logf, logPrefix string, start time.Time) {
	var proxiedRequestsDuration time.Duration
	if vm != nil {
		proxiedRequestsDuration = vm.ProxiedRequestsDuration
	}

	total := time.Since(start)
	processing := total - proxiedRequestsDuration
	logPrint("%s [time] %v (processing %v, requests %v)",
		logPrefix, total, processing, proxiedRequestsDuration)
}<|MERGE_RESOLUTION|>--- conflicted
+++ resolved
@@ -19,12 +19,9 @@
 	"gateway/model"
 	apvm "gateway/proxy/vm"
 	sql "gateway/sql"
-<<<<<<< HEAD
 	"gateway/stats"
 	statssql "gateway/stats/sql"
 	"gateway/store"
-=======
->>>>>>> 93fd5787
 
 	"github.com/gorilla/context"
 	"github.com/gorilla/mux"
@@ -46,13 +43,7 @@
 }
 
 // NewServer builds a new proxy server.
-<<<<<<< HEAD
-func NewServer(conf config.Configuration, ownDb *sql.DB, s store.Store, statsDb *statssql.SQL) *Server {
-	httpTimeout := time.Duration(conf.Proxy.HTTPTimeout) * time.Second
-
-=======
 func NewServer(conf config.Configuration, ownDb *sql.DB, warp *core.Core) *Server {
->>>>>>> 93fd5787
 	var source proxyDataSource
 	if conf.Proxy.CacheAPIs {
 		source = newCachingProxyDataSource(ownDb)
@@ -61,22 +52,7 @@
 	}
 
 	return &Server{
-<<<<<<< HEAD
-		Core: &core.Core{
-			HTTPClient: &http.Client{Timeout: httpTimeout},
-			DBPools:    pools,
-			OwnDb:      ownDb,
-			SoapConf:   conf.Soap,
-			DockerConf: conf.Docker,
-			Store:      s,
-			Push:       push.NewPushPool(conf.Push),
-			Smtp:       smtp.NewSmtpPool(),
-			KeyStore:   keyStore,
-			StatsDb:    statsDb,
-		},
-=======
 		Core:      warp,
->>>>>>> 93fd5787
 		devMode:   conf.DevMode(),
 		proxyConf: conf.Proxy,
 		adminConf: conf.Admin,
