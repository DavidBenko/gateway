--- conflicted
+++ resolved
@@ -64,12 +64,8 @@
 			OwnDb:      ownDb,
 			SoapConf:   conf.Soap,
 			Store:      s,
-<<<<<<< HEAD
 			Push:       push.NewPushPool(conf.Push),
-=======
-			Push:       push.NewPushPool(),
 			Smtp:       smtp.NewSmtpPool(),
->>>>>>> f5b18ea9
 		},
 		devMode:   conf.DevMode(),
 		proxyConf: conf.Proxy,
