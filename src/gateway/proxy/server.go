package proxy

import (
	"bytes"
	"encoding/json"
	"errors"
	"fmt"
	"net/http"
	"sort"
	"strconv"
	"strings"
	"time"

	"gateway/admin"
	"gateway/config"
	"gateway/core"
	aphttp "gateway/http"
	"gateway/logreport"
	"gateway/model"
	apvm "gateway/proxy/vm"
	sql "gateway/sql"

	"github.com/gorilla/context"
	"github.com/gorilla/mux"
	"github.com/robertkrimen/otto"
	stripe "github.com/stripe/stripe-go"
	"github.com/xeipuuv/gojsonschema"
)

// Server encapsulates the proxy server.
type Server struct {
	*core.Core
	devMode     bool
	proxyConf   config.ProxyServer
	adminConf   config.ProxyAdmin
	conf        config.Configuration
	router      *mux.Router
	proxyRouter *proxyRouter
	proxyData   proxyDataSource
}

// NewServer builds a new proxy server.
func NewServer(conf config.Configuration, ownDb *sql.DB, warp *core.Core) *Server {
	var source proxyDataSource
	if conf.Proxy.CacheAPIs {
		source = newCachingProxyDataSource(ownDb)
	} else {
		source = newPassthroughProxyDataSource(ownDb)
	}

<<<<<<< HEAD
	return &Server{
		Core:      warp,
=======
	keyStore := core.NewKeyStore(ownDb)
	ownDb.RegisterListener(keyStore)

	pools := pools.MakePools()
	ownDb.RegisterListener(pools)

	return &Server{
		Core: &core.Core{
			HTTPClient: &http.Client{Timeout: httpTimeout},
			DBPools:    pools,
			OwnDb:      ownDb,
			SoapConf:   conf.Soap,
			DockerConf: conf.Docker,
			Store:      s,
			Push:       push.NewPushPool(conf.Push),
			Smtp:       smtp.NewSmtpPool(),
			KeyStore:   keyStore,
		},
>>>>>>> ac2c7fb4
		devMode:   conf.DevMode(),
		proxyConf: conf.Proxy,
		adminConf: conf.Admin,
		conf:      conf,
		router:    mux.NewRouter(),
		proxyData: source,
	}
}

// Run runs the server.
func (s *Server) Run() {

	// system-wide health-check
	if s.proxyConf.HealthCheckPath != "" {
		s.router.Handle(s.proxyConf.HealthCheckPath, http.HandlerFunc(func(w http.ResponseWriter, r *http.Request) {
			w.Write([]byte("ok\n"))
		}))
	}

	// Set up admin
	admin.Setup(s.router, s.OwnDb, s.Store, s.conf, s.Core)

	// Set up proxy
	s.proxyRouter = newProxyRouter(s.OwnDb)

	s.router.Handle("/{path:.*}",
		aphttp.AccessLoggingHandler(config.Proxy, s.proxyConf.RequestIDHeader,
			aphttp.ErrorCatchingHandler(s.proxyHandlerFunc))).
		MatcherFunc(s.isRoutedToEndpoint)

	s.router.NotFoundHandler = s.accessLoggingNotFoundHandler()

	// Run server
	listen := fmt.Sprintf("%s:%d", s.proxyConf.Host, s.proxyConf.Port)
	logreport.Printf("%s Server listening at %s", config.Proxy, listen)
	var adminHost string
	if len(strings.TrimSpace(s.adminConf.Host)) == 0 {
		adminHost = s.proxyConf.Host
	} else {
		adminHost = s.adminConf.Host
	}
	adminAvailable := fmt.Sprintf("%s:%d%s", adminHost, s.proxyConf.Port, s.adminConf.PathPrefix)
	logreport.Printf("%s Admin dashboard available at %s", config.Admin, adminAvailable)
	logreport.Fatalf("%s %v", config.System, http.ListenAndServe(listen, s.router))
}

func (s *Server) isRoutedToEndpoint(r *http.Request, rm *mux.RouteMatch) bool {
	var match mux.RouteMatch
	ok := s.proxyRouter.Match(r, &match)
	if ok {
		context.Set(r, aphttp.ContextMatchKey, &match)
	}
	return ok
}

func (s *Server) proxyHandler(w http.ResponseWriter, r *http.Request) (
	response *proxyResponse, logs *bytes.Buffer, httpErr aphttp.Error) {
	start := time.Now()

	var vm *apvm.ProxyVM

	match := context.Get(r, aphttp.ContextMatchKey).(*mux.RouteMatch)
	requestID := context.Get(r, aphttp.ContextRequestIDKey).(string)
	logPrefix := context.Get(r, aphttp.ContextLogPrefixKey).(string)
	accountID := context.Get(r, aphttp.ContextAccountIDKey).(int64)

	logs = &bytes.Buffer{}
	logPrint := logreport.PrintfCopier(logs)

	defer func() {
		if httpErr != nil {
			s.logError(logPrint, logPrefix, httpErr, r)
		}
		s.logDuration(vm, logPrint, logPrefix, start)
	}()

	proxyEndpointID, err := strconv.ParseInt(match.Route.GetName(), 10, 64)
	if err != nil {
		httpErr = s.httpError(err)
		return
	}

	proxyEndpoint, err := s.proxyData.Endpoint(proxyEndpointID)
	if err != nil {
		httpErr = s.httpError(err)
		return
	}

	proxyEndpoint.AccountID = accountID

	libraries, err := s.proxyData.Libraries(proxyEndpoint.APIID)
	if err != nil {
		httpErr = s.httpError(err)
		return
	}

	codeTimeout := s.proxyConf.CodeTimeout
	if stripe.Key != "" {
		plan, err := s.proxyData.Plan(accountID)
		if err != nil {
			httpErr = s.httpError(err)
			return
		}
		if plan.JavascriptTimeout < codeTimeout {
			codeTimeout = plan.JavascriptTimeout
		}
	}

	logPrint("%s [route] %s", logPrefix, proxyEndpoint.Name)

	if r.Method == "OPTIONS" {
		route, err := s.matchingRouteForOptions(proxyEndpoint, r)
		if err != nil {
			httpErr = s.httpError(err)
			return
		}
		if !route.HandlesOptions() {
			err := s.corsOptionsHandlerFunc(w, r, proxyEndpoint, route, requestID)
			if err != nil {
				httpErr = s.httpError(err)
			}
			return
		}
	}

	request, err := proxyRequestJSON(r, requestID, match.Vars)
	if err != nil {
		httpErr = s.httpError(err)
		return
	}

	if schema := proxyEndpoint.Schema; schema != nil && schema.RequestSchema != "" {
		err := s.processSchema(proxyEndpoint.Schema.RequestSchema, request.Body)
		if err != nil {
			if err.Error() == "EOF" {
				httpErr = aphttp.NewError(errors.New("a json document is required in the request"), 422)
				return
			}
			httpErr = aphttp.NewError(err, 400)
			return
		}
	}

	vm, err = apvm.NewVM(logPrint, logPrefix, w, r, s.proxyConf, s.OwnDb, proxyEndpoint, libraries, codeTimeout, s.Core.KeyStore)
	if err != nil {
		httpErr = s.httpError(err)
		return
	}

	incomingJSON, err := request.Marshal()
	if err != nil {
		httpErr = s.httpError(err)
		return
	}
	vm.Set("__ap_proxyRequestJSON", incomingJSON)
	scripts := []interface{}{
		"var request = JSON.parse(__ap_proxyRequestJSON);",
		"var response = new AP.HTTP.Response();",
	}
	scripts = append(scripts,
		fmt.Sprintf("var session = new AP.Session(%s);",
			strconv.Quote(proxyEndpoint.Environment.SessionName)))

	if _, err := vm.RunAll(scripts); err != nil {
		httpErr = s.httpError(err)
		return
	}

	if err = s.RunComponents(&vm.CoreVM, proxyEndpoint.Components); err != nil {
		if err.Error() == "JavaScript took too long to execute" {
			logPrint("%s [timeout] JavaScript execution exceeded %ds timeout threshold", logPrefix, codeTimeout)
		}
		httpErr = s.httpJavascriptError(err, proxyEndpoint.Environment)
		return
	}

	responseObject, err := vm.Run("response;")
	if err != nil {
		httpErr = s.httpError(err)
		return
	}
	responseJSON, err := s.objectJSON(vm, responseObject)
	if err != nil {
		httpErr = s.httpError(err)
		return
	}
	response, err = proxyResponseFromJSON(responseJSON)
	if err != nil {
		httpErr = s.httpError(err)
		return
	}

	if schema := proxyEndpoint.Schema; schema != nil &&
		(schema.ResponseSchema != "" ||
			(schema.ResponseSameAsRequest && schema.RequestSchema != "")) {
		responseSchema := schema.ResponseSchema
		if schema.ResponseSameAsRequest {
			responseSchema = schema.RequestSchema
		}
		err := s.processSchema(responseSchema, response.Body)
		if err != nil {
			if err.Error() == "EOF" {
				httpErr = aphttp.NewError(errors.New("a json document is required in the response"), 500)
				return
			}
			httpErr = aphttp.NewError(err, 500)
			return
		}
	}

	if proxyEndpoint.CORSEnabled {
		s.addCORSCommonHeaders(w, proxyEndpoint)
	}
	response.Headers["Content-Length"] = len(response.Body)
	aphttp.AddHeaders(w.Header(), response.Headers)

	return
}

func (s *Server) proxyHandlerFunc(w http.ResponseWriter, r *http.Request) aphttp.Error {
	logPrefix := context.Get(r, aphttp.ContextLogPrefixKey).(string)
	test, _ := context.Get(r, aphttp.ContextTest).(bool)

	response, logs, httpErr := s.proxyHandler(w, r)

	if test {
		responseBody, status := "", ""
		if httpErr != nil {
			responseBody = fmt.Sprintf("%s\n", httpErr.String())
			status = fmt.Sprintf("%v", httpErr.Code())
		} else if response != nil {
			responseBody = response.Body
			status = fmt.Sprintf("%v", response.StatusCode)
		}
		response := aphttp.TestResponse{
			Body:   responseBody,
			Log:    logs.String(),
			Status: status,
		}

		body, err := json.Marshal(&response)
		if err != nil {
			logreport.Printf("%s [error] %s", logPrefix, err)
			return s.httpError(err)
		}

		w.Write(body)
	} else if httpErr != nil {
		return httpErr
	} else if response != nil {
		w.WriteHeader(response.StatusCode)
		w.Write([]byte(response.Body))
	}
	return nil
}

func (s *Server) processSchema(schema, body string) error {
	schemaLoader := gojsonschema.NewStringLoader(schema)
	bodyLoader := gojsonschema.NewStringLoader(body)
	result, err := gojsonschema.Validate(schemaLoader, bodyLoader)
	if err != nil {
		return err
	}

	if !result.Valid() {
		err := ""
		for _, description := range result.Errors() {
			err += fmt.Sprintf(" - %v", description)
		}
		return errors.New(err)
	}

	return nil
}

func (s *Server) httpError(err error) aphttp.Error {
	if !s.devMode {
		return aphttp.DefaultServerError()
	}

	return aphttp.NewServerError(err)
}

func (s *Server) httpJavascriptError(err error, env *model.Environment) aphttp.Error {
	if env == nil {
		return s.httpError(err)
	}

	if env.ShowJavascriptErrors {
		return aphttp.NewServerError(err)
	}

	return aphttp.DefaultServerError()
}

func (s *Server) objectJSON(vm *apvm.ProxyVM, object otto.Value) (string, error) {
	jsJSON, err := vm.Object("JSON")
	if err != nil {
		return "", err
	}
	result, err := jsJSON.Call("stringify", object)
	if err != nil {
		return "", err
	}
	return result.String(), nil
}

func (s *Server) accessLoggingNotFoundHandler() http.Handler {
	return aphttp.AccessLoggingHandler(config.Proxy, s.proxyConf.RequestIDHeader,
		http.HandlerFunc(func(w http.ResponseWriter, r *http.Request) {
			http.NotFound(w, r)
		}))
}

func (s *Server) matchingRouteForOptions(endpoint *model.ProxyEndpoint,
	r *http.Request) (*model.ProxyEndpointRoute, error) {
	routes, err := endpoint.GetRoutes()
	if err != nil {
		return nil, err
	}
	for _, proxyRoute := range routes {
		route := &mux.Route{}
		route.Path(proxyRoute.Path)
		methods := proxyRoute.Methods
		if !proxyRoute.HandlesOptions() {
			methods = append(methods, "OPTIONS")
		}
		route.Methods(methods...)
		var match mux.RouteMatch
		if route.Match(r, &match) {
			return proxyRoute, nil
		}
	}
	return nil, errors.New("No route matched")
}

func (s *Server) corsOptionsHandlerFunc(w http.ResponseWriter, r *http.Request,
	endpoint *model.ProxyEndpoint, route *model.ProxyEndpointRoute,
	requestID string) error {

	s.addCORSCommonHeaders(w, endpoint)
	methods := []string{}
	for method, _ := range s.proxyRouter.merged[route.Path] {
		methods = append(methods, method)
	}
	sort.Strings(methods)
	w.Header().Set("Access-Control-Allow-Methods", strings.Join(methods, ", "))
	return nil
}

func (s *Server) addCORSCommonHeaders(w http.ResponseWriter,
	endpoint *model.ProxyEndpoint) {

	api := endpoint.API

	w.Header().Set("Access-Control-Allow-Origin", api.CORSAllowOrigin)
	w.Header().Set("Access-Control-Request-Headers", api.CORSRequestHeaders)
	w.Header().Set("Access-Control-Allow-Headers", api.CORSAllowHeaders)
	w.Header().Set("Access-Control-Max-Age", fmt.Sprintf("%d", api.CORSMaxAge))

	if api.CORSAllowCredentials {
		w.Header().Set("Access-Control-Allow-Credentials", "true")
	}
}

func (s *Server) logError(logPrint logreport.Logf, logPrefix string, err aphttp.Error, r *http.Request) {
	errString := "Unknown Error"
	lines := strings.Split(err.String(), "\n")
	if len(lines) > 0 {
		errString = lines[0]
	}
	logPrint("%s [error] %s\n%v", logPrefix, errString, r)
}

func (s *Server) logDuration(vm *apvm.ProxyVM, logPrint logreport.Logf, logPrefix string, start time.Time) {
	var proxiedRequestsDuration time.Duration
	if vm != nil {
		proxiedRequestsDuration = vm.ProxiedRequestsDuration
	}

	total := time.Since(start)
	processing := total - proxiedRequestsDuration
	logPrint("%s [time] %v (processing %v, requests %v)",
		logPrefix, total, processing, proxiedRequestsDuration)
}<|MERGE_RESOLUTION|>--- conflicted
+++ resolved
@@ -48,29 +48,8 @@
 		source = newPassthroughProxyDataSource(ownDb)
 	}
 
-<<<<<<< HEAD
 	return &Server{
 		Core:      warp,
-=======
-	keyStore := core.NewKeyStore(ownDb)
-	ownDb.RegisterListener(keyStore)
-
-	pools := pools.MakePools()
-	ownDb.RegisterListener(pools)
-
-	return &Server{
-		Core: &core.Core{
-			HTTPClient: &http.Client{Timeout: httpTimeout},
-			DBPools:    pools,
-			OwnDb:      ownDb,
-			SoapConf:   conf.Soap,
-			DockerConf: conf.Docker,
-			Store:      s,
-			Push:       push.NewPushPool(conf.Push),
-			Smtp:       smtp.NewSmtpPool(),
-			KeyStore:   keyStore,
-		},
->>>>>>> ac2c7fb4
 		devMode:   conf.DevMode(),
 		proxyConf: conf.Proxy,
 		adminConf: conf.Admin,
