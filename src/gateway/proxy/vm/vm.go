package vm

import (
	"errors"
	"net/http"

	"gateway/config"
	"gateway/core"
	"gateway/core/vm"
	"gateway/logreport"
	"gateway/model"
	"gateway/sql"

	"github.com/gorilla/sessions"

	// Add underscore.js functionality to our VMs
	"github.com/robertkrimen/otto"
)

var errCodeTimeout = errors.New("JavaScript took too long to execute")

// ProxyVM is an Otto VM with some helper data stored alongside it.
type ProxyVM struct {
	vm.CoreVM
	w            http.ResponseWriter
	r            *http.Request
	sessionStore *sessions.CookieStore
	serverStore  *ServerStore
	db           *sql.DB
}

// NewVM returns a new Otto VM initialized with Gateway JavaScript libraries.
func NewVM(
	logPrint logreport.Logf,
	logPrefix string,
	w http.ResponseWriter,
	r *http.Request,
	conf config.ProxyServer,
	db *sql.DB,
	proxyEndpoint *model.ProxyEndpoint,
	libraries []*model.Library,
	timeout int64,
	keyStore *core.KeyStore,
) (*ProxyVM, error) {
	vm := &ProxyVM{
<<<<<<< HEAD
		w:  w,
		r:  r,
		db: db,
=======
		Otto:                    core.VMCopy(proxyEndpoint.AccountID, keyStore),
		conf:                    conf,
		LogPrint:                logPrint,
		LogPrefix:               logPrefix,
		ProxiedRequestsDuration: 0,
		w:       w,
		r:       r,
		db:      db,
		timeout: timeout,
	}

	var scripts = make([]interface{}, 0)

	for _, library := range libraries {
		libraryCode, err := scriptFromJSONScript(library.Data)
		if err != nil {
			return nil, err
		}
		if libraryCode != "" {
			scripts = append(scripts, libraryCode)
		}
	}

	injectEnvironment := fmt.Sprintf("var env = %s;", string(proxyEndpoint.Environment.Data))
	scripts = append(scripts, injectEnvironment)
	if conf.EnableOSEnv {
		scripts = append(scripts, osEnvironmentScript())
>>>>>>> ac2c7fb4
	}
	vm.InitCoreVM(core.VMCopy(), logPrint, logPrefix, &conf, proxyEndpoint, libraries, timeout)

	if err := vm.setupSessionStore(proxyEndpoint.Environment); err != nil {
		return nil, err
	}

	return vm, nil
}

// Panics with otto.Value are caught as runtime errors.
func runtimeError(err string) {
	errValue, _ := otto.ToValue(err)
	panic(errValue)
}<|MERGE_RESOLUTION|>--- conflicted
+++ resolved
@@ -43,41 +43,11 @@
 	keyStore *core.KeyStore,
 ) (*ProxyVM, error) {
 	vm := &ProxyVM{
-<<<<<<< HEAD
 		w:  w,
 		r:  r,
 		db: db,
-=======
-		Otto:                    core.VMCopy(proxyEndpoint.AccountID, keyStore),
-		conf:                    conf,
-		LogPrint:                logPrint,
-		LogPrefix:               logPrefix,
-		ProxiedRequestsDuration: 0,
-		w:       w,
-		r:       r,
-		db:      db,
-		timeout: timeout,
 	}
-
-	var scripts = make([]interface{}, 0)
-
-	for _, library := range libraries {
-		libraryCode, err := scriptFromJSONScript(library.Data)
-		if err != nil {
-			return nil, err
-		}
-		if libraryCode != "" {
-			scripts = append(scripts, libraryCode)
-		}
-	}
-
-	injectEnvironment := fmt.Sprintf("var env = %s;", string(proxyEndpoint.Environment.Data))
-	scripts = append(scripts, injectEnvironment)
-	if conf.EnableOSEnv {
-		scripts = append(scripts, osEnvironmentScript())
->>>>>>> ac2c7fb4
-	}
-	vm.InitCoreVM(core.VMCopy(), logPrint, logPrefix, &conf, proxyEndpoint, libraries, timeout)
+	vm.InitCoreVM(core.VMCopy(proxyEndpoint.AccountID, keyStore), logPrint, logPrefix, &conf, proxyEndpoint, libraries, timeout)
 
 	if err := vm.setupSessionStore(proxyEndpoint.Environment); err != nil {
 		return nil, err
