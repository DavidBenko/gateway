package proxy

import (
	"errors"
	"time"

	"gateway/core/request"
	"gateway/model"
	"gateway/proxy/vm"
)

// getRequests takes a slice of call names and a slice of
// *model.ProxyEndpointCalls, and gets a slice of request.Request.
func (s *Server) getRequests(
	vm *vm.ProxyVM,
	callNames []string,
	endpointCalls []*model.ProxyEndpointCall,
) ([]request.Request, error) {
	rawRequests, err := vm.PrepareRawRequests(callNames)
	if err != nil {
		return nil, err
	}

	var requests []request.Request
	for i, call := range endpointCalls {
		if call.RemoteEndpoint == nil {
			return nil, errors.New("Remote endpoint is not loaded")
		}
		request, err := s.PrepareRequest(call.RemoteEndpoint, rawRequests[i])
		if err != nil {
			return nil, err
		}
		requests = append(requests, request)
	}

	return requests, nil
}

<<<<<<< HEAD
func (s *Server) prepareRequest(
	endpoint *model.RemoteEndpoint,
	data *json.RawMessage,
) (request.Request, error) {
	if !model.IsRemoteEndpointTypeEnabled(endpoint.Type) {
		return nil, fmt.Errorf("Remote endpoint type %s is not enabled", endpoint.Type)
	}

	switch endpoint.Type {
	case model.RemoteEndpointTypeHTTP:
		return request.NewHTTPRequest(s.httpClient, endpoint, data)
	case model.RemoteEndpointTypeSQLServer:
		return request.NewSQLServerRequest(s.dbPools, endpoint, data)
	case model.RemoteEndpointTypePostgres:
		return request.NewPostgresRequest(s.dbPools, endpoint, data)
	case model.RemoteEndpointTypeMySQL:
		return request.NewMySQLRequest(s.dbPools, endpoint, data)
	case model.RemoteEndpointTypeMongo:
		return request.NewMongoRequest(s.dbPools, endpoint, data)
	case model.RemoteEndpointTypeSoap:
		return request.NewSoapRequest(endpoint, data, s.soapConf, s.ownDb)
	case model.RemoteEndpointTypeScript:
		return request.NewScriptRequest(endpoint, data)
	case model.RemoteEndpointTypeStore:
		return request.NewStoreRequest(s.store, endpoint, data)
	}
	return nil, fmt.Errorf("%q is not a valid endpoint type", endpoint.Type)
}

=======
>>>>>>> d4deb18a
type responsePayload struct {
	index    int
	response request.Response
}

func (s *Server) makeRequests(vm *vm.ProxyVM, proxyRequests []request.Request) ([]request.Response, error) {
	start := time.Now()
	defer func() {
		vm.ProxiedRequestsDuration += time.Since(start)
	}()

	n := len(proxyRequests)
	requestDurations := make([]time.Duration, n)
	responses := make([]request.Response, n)
	c := make(chan *responsePayload, n)

	for i, req := range proxyRequests {
		go func(j int, r request.Request) { c <- &responsePayload{j, r.Perform()} }(i, req)
	}

	// TODO(binary132): parallel deserialize?
	for i := 0; i < n; i++ {
		select {
		case r := <-c:
			requestDurations[r.index] = time.Since(start)
			responses[r.index] = r.response
		}
	}

	for i, req := range proxyRequests {
		vm.LogPrint("%s [request] %s %s (%v)", vm.LogPrefix,
			req.Log(s.devMode), responses[i].Log(), requestDurations[i])
	}

	return responses, nil
}<|MERGE_RESOLUTION|>--- conflicted
+++ resolved
@@ -36,38 +36,6 @@
 	return requests, nil
 }
 
-<<<<<<< HEAD
-func (s *Server) prepareRequest(
-	endpoint *model.RemoteEndpoint,
-	data *json.RawMessage,
-) (request.Request, error) {
-	if !model.IsRemoteEndpointTypeEnabled(endpoint.Type) {
-		return nil, fmt.Errorf("Remote endpoint type %s is not enabled", endpoint.Type)
-	}
-
-	switch endpoint.Type {
-	case model.RemoteEndpointTypeHTTP:
-		return request.NewHTTPRequest(s.httpClient, endpoint, data)
-	case model.RemoteEndpointTypeSQLServer:
-		return request.NewSQLServerRequest(s.dbPools, endpoint, data)
-	case model.RemoteEndpointTypePostgres:
-		return request.NewPostgresRequest(s.dbPools, endpoint, data)
-	case model.RemoteEndpointTypeMySQL:
-		return request.NewMySQLRequest(s.dbPools, endpoint, data)
-	case model.RemoteEndpointTypeMongo:
-		return request.NewMongoRequest(s.dbPools, endpoint, data)
-	case model.RemoteEndpointTypeSoap:
-		return request.NewSoapRequest(endpoint, data, s.soapConf, s.ownDb)
-	case model.RemoteEndpointTypeScript:
-		return request.NewScriptRequest(endpoint, data)
-	case model.RemoteEndpointTypeStore:
-		return request.NewStoreRequest(s.store, endpoint, data)
-	}
-	return nil, fmt.Errorf("%q is not a valid endpoint type", endpoint.Type)
-}
-
-=======
->>>>>>> d4deb18a
 type responsePayload struct {
 	index    int
 	response request.Response
