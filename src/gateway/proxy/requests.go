--- conflicted
+++ resolved
@@ -2,17 +2,10 @@
 
 import (
 	"errors"
-<<<<<<< HEAD
-	"fmt"
 	"io"
 	"time"
 
-	aperrors "gateway/errors"
-=======
-	"time"
-
 	"gateway/core/request"
->>>>>>> d4deb18a
 	"gateway/model"
 	"gateway/proxy/vm"
 )
@@ -35,11 +28,7 @@
 		if call.RemoteEndpoint == nil {
 			return nil, errors.New("Remote endpoint is not loaded")
 		}
-<<<<<<< HEAD
-		request, err := s.prepareRequest(call.RemoteEndpoint, rawRequests[i], connections)
-=======
-		request, err := s.PrepareRequest(call.RemoteEndpoint, rawRequests[i])
->>>>>>> d4deb18a
+		request, err := s.PrepareRequest(call.RemoteEndpoint, rawRequests[i], connections)
 		if err != nil {
 			return nil, err
 		}
@@ -49,57 +38,6 @@
 	return requests, nil
 }
 
-<<<<<<< HEAD
-func (s *Server) prepareRequest(
-	endpoint *model.RemoteEndpoint,
-	data *json.RawMessage,
-	connections map[int64]io.Closer,
-) (request.Request, error) {
-	if !model.IsRemoteEndpointTypeEnabled(endpoint.Type) {
-		return nil, fmt.Errorf("Remote endpoint type %s is not enabled", endpoint.Type)
-	}
-
-	var r request.Request
-	var e error
-
-	switch endpoint.Type {
-	case model.RemoteEndpointTypeHTTP:
-		r, e = request.NewHTTPRequest(s.httpClient, endpoint, data)
-	case model.RemoteEndpointTypeSQLServer:
-		r, e = request.NewSQLServerRequest(s.dbPools, endpoint, data)
-	case model.RemoteEndpointTypePostgres:
-		r, e = request.NewPostgresRequest(s.dbPools, endpoint, data)
-	case model.RemoteEndpointTypeMySQL:
-		r, e = request.NewMySQLRequest(s.dbPools, endpoint, data)
-	case model.RemoteEndpointTypeMongo:
-		r, e = request.NewMongoRequest(s.dbPools, endpoint, data)
-	case model.RemoteEndpointTypeSoap:
-		r, e = request.NewSoapRequest(endpoint, data, s.soapConf, s.ownDb)
-	case model.RemoteEndpointTypeScript:
-		r, e = request.NewScriptRequest(endpoint, data)
-	case model.RemoteEndpointTypeLDAP:
-		r, e = request.NewLDAPRequest(endpoint, data)
-	default:
-		return nil, fmt.Errorf("%q is not a valid endpoint type", endpoint.Type)
-	}
-
-	if e != nil {
-		return r, e
-	}
-
-	if sc, ok := r.(request.ReusableConnection); ok {
-		conn, err := sc.CreateOrReuse(connections[endpoint.ID])
-		if err != nil {
-			return nil, aperrors.NewWrapped("[requests.go] initializing sticky connection", err)
-		}
-		connections[endpoint.ID] = conn
-	}
-
-	return r, nil
-}
-
-=======
->>>>>>> d4deb18a
 type responsePayload struct {
 	index    int
 	response request.Response
