package sql

import (
	"encoding/json"
	"fmt"
	"gateway/config"
	"sync"
	"time"

	"github.com/jmoiron/sqlx"

	// Add sqlite3 driver
	_ "github.com/mattn/go-sqlite3"

	// Add postgres driver
	"github.com/lib/pq"

	"gateway/logreport"
)

<<<<<<< HEAD
const currentVersion = 21
=======
const currentVersion = 20
>>>>>>> b8c8c596

type driverType string

const (
	// Sqlite3 driver type
	Sqlite3 = "sqlite3"

	// Postgres driver type
	Postgres = "postgres"
)

// DB wraps a *sqlx.DB with some convenience methods and data
type DB struct {
	*sqlx.DB
	Driver         driverType
	listeners      []Listener
	listenersMutex sync.RWMutex
}

// CurrentVersion returns the current version of the database, or an error if
// it has not been initialized.
func (db *DB) CurrentVersion() (int64, error) {
	var version int64
	err := db.Get(&version, `SELECT version FROM schema LIMIT 1`)
	if err != nil {
		return 0, fmt.Errorf("Could not get latest schema version: %v", err)
	}
	return version, err
}

// UpToDate returns whether or not the database is up to date
// with the latest schema
func (db *DB) UpToDate() bool {
	version, err := db.CurrentVersion()
	return (err == nil) && (version == currentVersion)
}

// Migrate migrates the database to the current version
func (db *DB) Migrate() error {
	version, err := db.CurrentVersion()
	if err != nil {
		if err = setupSchemaTable(db); err != nil {
			return fmt.Errorf("Could not create schema table: %v", err)
		}
	}

	migrations := []func(*DB) error{
		migrateToV1,
		migrateToV2,
		migrateToV3,
		migrateToV4,
		migrateToV5,
		migrateToV6,
		migrateToV7,
		migrateToV8,
		migrateToV9,
		migrateToV10,
		migrateToV11,
		migrateToV12,
		migrateToV13,
		migrateToV14,
		migrateToV15,
		migrateToV16,
		migrateToV17,
		migrateToV18,
		migrateToV19,
<<<<<<< HEAD
		func(db *DB) error { return nil },
		migrateToV21,
=======
		migrateToV20,
>>>>>>> b8c8c596
	}

	for i := version; i < currentVersion; i++ {
		// Note that i = 3 is 4th migration, V4, etc.
		if err = migrations[i](db); err != nil {
			return fmt.Errorf("Could not migrate to schema v%d: %v", i+1, err)
		}
	}

	return nil
}

// DisableSqliteTriggers disables sqlite triggers
func (db *DB) DisableSqliteTriggers() {
	if db.Driver != Sqlite3 {
		return
	}
	db.MustExec(`PRAGMA foreign_keys = OFF;`)
}

// EnableSqliteTriggers enables sqlite triggers
func (db *DB) EnableSqliteTriggers() {
	if db.Driver != Sqlite3 {
		return
	}
	db.MustExec(`PRAGMA foreign_keys = ON;`)
}

// Begin creates a new sqlx transaction wrapped in our own code
func (db *DB) Begin() (*Tx, error) {
	tx, err := db.DB.Beginx()
	return &Tx{
		Tx:                   tx,
		DB:                   db,
		tags:                 []string{NotificationTagDefault},
		notifications:        []*Notification{},
		postCommitHooks:      nil,
		postCommitHooksMutex: sync.RWMutex{},
	}, err
}

// Get wraps sqlx's Get with driver-specific query modifications.
func (db *DB) Get(dest interface{}, query string, args ...interface{}) error {
	return db.DB.Get(dest, db.q(query), args...)
}

// Select wraps sqlx's Select with driver-specific query modifications.
func (db *DB) Select(dest interface{}, query string, args ...interface{}) error {
	return db.DB.Select(dest, db.q(query), args...)
}

// Queryx wraps sqlx's Queryx with driver-specific query modifications.
func (db *DB) Queryx(query string, args ...interface{}) (*sqlx.Rows, error) {
	return db.DB.Queryx(db.q(query), args...)
}

// CurrentTime gets the current time for the database
func (db *DB) CurrentTime() (time.Time, error) {
	if db.Driver == Sqlite3 {
		return time.Now(), nil
	}

	current := struct{ Current time.Time }{}
	err := db.Get(&current, "SELECT CURRENT_TIMESTAMP as current;")
	return current.Current, err
}

// RegisterListener registers a listener with the database
func (db *DB) RegisterListener(l Listener) {
	defer db.listenersMutex.Unlock()
	db.listenersMutex.Lock()
	db.listeners = append(db.listeners, l)
}

func (db *DB) notifyListeners(n *Notification) {
	defer db.listenersMutex.RUnlock()
	db.listenersMutex.RLock()

	for _, listener := range db.listeners {
		listener.Notify(n)
	}
}

func (db *DB) notifyListenersOfReconnection() {
	defer db.listenersMutex.RUnlock()
	db.listenersMutex.RLock()

	for _, listener := range db.listeners {
		listener.Reconnect()
	}
}

func (db *DB) startListening(conf config.Database) error {
	listener := pq.NewListener(conf.ConnectionString,
		2*time.Second,
		time.Minute,
		db.listenerConnectionEvent)
	err := listener.Listen(postgresNotifyChannel)
	if err != nil {
		return err
	}
	go db.waitForNotification(listener)
	return nil
}

func (db *DB) waitForNotification(l *pq.Listener) {
	for {
		select {
		case pgNotification := <-l.Notify:
			if pgNotification.Channel == postgresNotifyChannel {
				var notification Notification
				err := json.Unmarshal([]byte(pgNotification.Extra), &notification)
				if err != nil {
					logreport.Printf("%s Error parsing notification '%s': %v",
						config.System, pgNotification.Extra, err)
					continue
				}
				db.notifyListeners(&notification)
			} else {
				db.notifyListenersOfReconnection()
			}
		case <-time.After(90 * time.Second):
			go func() {
				l.Ping()
			}()
		}
	}
}

func (db *DB) listenerConnectionEvent(ev pq.ListenerEventType, err error) {
	if err != nil {
		logreport.Printf("%s Database listener connection problem: %v", config.System, err)
	}
}

// SQL returns a sql query from a static file, scoped to driver
func (db *DB) SQL(name string) string {
	asset := fmt.Sprintf("ansi/%s.sql", name)
	bytes, err := Asset(asset)
	if err != nil {
		asset = fmt.Sprintf("%s/%s.sql", db.Driver, name)
		bytes, err = Asset(asset)
		if err != nil {
			logreport.Fatalf("%s could not find %s", config.System, asset)
		}
	}
	return string(bytes)
}

// does driver modifications to query
func (db *DB) q(sql string) string {
	return q(sql, db.Driver)
}

// DoInTransaction takes a function, which is executed
// inside a new database transaction.  Any transaction-related
// errors are reported to the caller via the returned error
func (db *DB) DoInTransaction(logic func(tx *Tx) error) error {
	tx, err := db.Begin()
	if err != nil {
		return fmt.Errorf("Unable to begin transaction due to error: %v", err)
	}

	//err = endpoint.update(tx, false, false)
	err = logic(tx)

	if err != nil {
		rbErr := tx.Rollback()
		if rbErr != nil {
			return fmt.Errorf(`Encountered an error and attempted to rollback, but received error: "%v".  Original error was "%v"`, rbErr, err)
		}
		return fmt.Errorf("Rolled back transaction due to the following error: %v", err)
	}

	err = tx.Commit()
	if err != nil {
		return fmt.Errorf("Failed to commit transaction due to the following error: %v", err)
	}

	return nil
}<|MERGE_RESOLUTION|>--- conflicted
+++ resolved
@@ -18,11 +18,7 @@
 	"gateway/logreport"
 )
 
-<<<<<<< HEAD
 const currentVersion = 21
-=======
-const currentVersion = 20
->>>>>>> b8c8c596
 
 type driverType string
 
@@ -89,12 +85,8 @@
 		migrateToV17,
 		migrateToV18,
 		migrateToV19,
-<<<<<<< HEAD
-		func(db *DB) error { return nil },
+		migrateToV20,
 		migrateToV21,
-=======
-		migrateToV20,
->>>>>>> b8c8c596
 	}
 
 	for i := version; i < currentVersion; i++ {
