package sql

import (
	"encoding/json"
	"fmt"
	"gateway/config"
	"sync"
	"time"

	"github.com/jmoiron/sqlx"

	// Add sqlite3 driver
	_ "github.com/mattn/go-sqlite3"

	// Add postgres driver
	"github.com/lib/pq"

	"gateway/logreport"
)

<<<<<<< HEAD
const currentVersion = 19
=======
const currentVersion = 20
>>>>>>> 54dddb6d

type driverType string

const (
	// Sqlite3 driver type
	Sqlite3 = "sqlite3"

	// Postgres driver type
	Postgres = "postgres"
)

// DB wraps a *sqlx.DB with some convenience methods and data
type DB struct {
	*sqlx.DB
	Driver         driverType
	listeners      []Listener
	listenersMutex sync.RWMutex
}

// CurrentVersion returns the current version of the database, or an error if
// it has not been initialized.
func (db *DB) CurrentVersion() (int64, error) {
	var version int64
	err := db.Get(&version, `SELECT version FROM schema LIMIT 1`)
	if err != nil {
		return 0, fmt.Errorf("Could not get latest schema version: %v", err)
	}
	return version, err
}

// UpToDate returns whether or not the database is up to date
// with the latest schema
func (db *DB) UpToDate() bool {
	version, err := db.CurrentVersion()
	return (err == nil) && (version == currentVersion)
}

// Migrate migrates the database to the current version
func (db *DB) Migrate() error {
	version, err := db.CurrentVersion()
	if err != nil {
		if err = setupSchemaTable(db); err != nil {
			return fmt.Errorf("Could not create schema table: %v", err)
		}
	}

	migrations := []func(*DB) error{
		migrateToV1,
		migrateToV2,
		migrateToV3,
		migrateToV4,
		migrateToV5,
		migrateToV6,
		migrateToV7,
		migrateToV8,
		migrateToV9,
		migrateToV10,
		migrateToV11,
		migrateToV12,
		migrateToV13,
		migrateToV14,
		migrateToV15,
		migrateToV16,
		migrateToV17,
		migrateToV18,
		migrateToV19,
<<<<<<< HEAD
=======
		migrateToV20,
>>>>>>> 54dddb6d
	}

	for i := version; i < currentVersion; i++ {
		// Note that i = 3 is 4th migration, V4, etc.
		if err = migrations[i](db); err != nil {
			return fmt.Errorf("Could not migrate to schema v%d: %v", i+1, err)
		}
	}

	return nil
}

// DisableSqliteTriggers disables sqlite triggers
func (db *DB) DisableSqliteTriggers() {
	if db.Driver != Sqlite3 {
		return
	}
	db.MustExec(`PRAGMA foreign_keys = OFF;`)
}

// EnableSqliteTriggers enables sqlite triggers
func (db *DB) EnableSqliteTriggers() {
	if db.Driver != Sqlite3 {
		return
	}
	db.MustExec(`PRAGMA foreign_keys = ON;`)
}

// Begin creates a new sqlx transaction wrapped in our own code
func (db *DB) Begin() (*Tx, error) {
	tx, err := db.DB.Beginx()
	return &Tx{
		Tx:                   tx,
		DB:                   db,
		tags:                 []string{NotificationTagDefault},
		notifications:        []*Notification{},
		postCommitHooks:      nil,
		postCommitHooksMutex: sync.RWMutex{},
	}, err
}

// Get wraps sqlx's Get with driver-specific query modifications.
func (db *DB) Get(dest interface{}, query string, args ...interface{}) error {
	return db.DB.Get(dest, db.q(query), args...)
}

// Select wraps sqlx's Select with driver-specific query modifications.
func (db *DB) Select(dest interface{}, query string, args ...interface{}) error {
	return db.DB.Select(dest, db.q(query), args...)
}

// Queryx wraps sqlx's Queryx with driver-specific query modifications.
func (db *DB) Queryx(query string, args ...interface{}) (*sqlx.Rows, error) {
	return db.DB.Queryx(db.q(query), args...)
}

// CurrentTime gets the current time for the database
func (db *DB) CurrentTime() (time.Time, error) {
	if db.Driver == Sqlite3 {
		return time.Now(), nil
	}

	current := struct{ Current time.Time }{}
	err := db.Get(&current, "SELECT CURRENT_TIMESTAMP as current;")
	return current.Current, err
}

// RegisterListener registers a listener with the database
func (db *DB) RegisterListener(l Listener) {
	defer db.listenersMutex.Unlock()
	db.listenersMutex.Lock()
	db.listeners = append(db.listeners, l)
}

func (db *DB) notifyListeners(n *Notification) {
	defer db.listenersMutex.RUnlock()
	db.listenersMutex.RLock()

	for _, listener := range db.listeners {
		listener.Notify(n)
	}
}

func (db *DB) notifyListenersOfReconnection() {
	defer db.listenersMutex.RUnlock()
	db.listenersMutex.RLock()

	for _, listener := range db.listeners {
		listener.Reconnect()
	}
}

func (db *DB) startListening(conf config.Database) error {
	listener := pq.NewListener(conf.ConnectionString,
		2*time.Second,
		time.Minute,
		db.listenerConnectionEvent)
	err := listener.Listen(postgresNotifyChannel)
	if err != nil {
		return err
	}
	go db.waitForNotification(listener)
	return nil
}

func (db *DB) waitForNotification(l *pq.Listener) {
	for {
		select {
		case pgNotification := <-l.Notify:
			if pgNotification.Channel == postgresNotifyChannel {
				var notification Notification
				err := json.Unmarshal([]byte(pgNotification.Extra), &notification)
				if err != nil {
					logreport.Printf("%s Error parsing notification '%s': %v",
						config.System, pgNotification.Extra, err)
					continue
				}
				db.notifyListeners(&notification)
			} else {
				db.notifyListenersOfReconnection()
			}
		case <-time.After(90 * time.Second):
			go func() {
				l.Ping()
			}()
		}
	}
}

func (db *DB) listenerConnectionEvent(ev pq.ListenerEventType, err error) {
	if err != nil {
		logreport.Printf("%s Database listener connection problem: %v", config.System, err)
	}
}

// SQL returns a sql query from a static file, scoped to driver
func (db *DB) SQL(name string) string {
	asset := fmt.Sprintf("ansi/%s.sql", name)
	bytes, err := Asset(asset)
	if err != nil {
		asset = fmt.Sprintf("%s/%s.sql", db.Driver, name)
		bytes, err = Asset(asset)
		if err != nil {
			logreport.Fatalf("%s could not find %s", config.System, asset)
		}
	}
	return string(bytes)
}

// does driver modifications to query
func (db *DB) q(sql string) string {
	return q(sql, db.Driver)
}

// DoInTransaction takes a function, which is executed
// inside a new database transaction.  Any transaction-related
// errors are reported to the caller via the returned error
func (db *DB) DoInTransaction(logic func(tx *Tx) error) error {
	tx, err := db.Begin()
	if err != nil {
		return fmt.Errorf("Unable to begin transaction due to error: %v", err)
	}

	//err = endpoint.update(tx, false, false)
	err = logic(tx)

	if err != nil {
		rbErr := tx.Rollback()
		if rbErr != nil {
			return fmt.Errorf(`Encountered an error and attempted to rollback, but received error: "%v".  Original error was "%v"`, rbErr, err)
		}
		return fmt.Errorf("Rolled back transaction due to the following error: %v", err)
	}

	err = tx.Commit()
	if err != nil {
		return fmt.Errorf("Failed to commit transaction due to the following error: %v", err)
	}

	return nil
}<|MERGE_RESOLUTION|>--- conflicted
+++ resolved
@@ -18,11 +18,7 @@
 	"gateway/logreport"
 )
 
-<<<<<<< HEAD
-const currentVersion = 19
-=======
 const currentVersion = 20
->>>>>>> 54dddb6d
 
 type driverType string
 
@@ -89,10 +85,7 @@
 		migrateToV17,
 		migrateToV18,
 		migrateToV19,
-<<<<<<< HEAD
-=======
 		migrateToV20,
->>>>>>> 54dddb6d
 	}
 
 	for i := version; i < currentVersion; i++ {
