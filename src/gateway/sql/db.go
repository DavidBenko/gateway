--- conflicted
+++ resolved
@@ -18,11 +18,7 @@
 	"gateway/logreport"
 )
 
-<<<<<<< HEAD
-const currentVersion = 4
-=======
-const currentVersion = 5
->>>>>>> 9c284ce6
+const currentVersion = 6
 
 type driverType string
 
@@ -94,15 +90,18 @@
 		}
 	}
 
-<<<<<<< HEAD
-=======
 	if version < 5 {
 		if err = migrateToV5(db); err != nil {
 			return fmt.Errorf("Could not migrate to schema v5: %v", err)
 		}
 	}
 
->>>>>>> 9c284ce6
+	if version < 6 {
+		if err = migrateToV6(db); err != nil {
+			return fmt.Errorf("Could not migrate to schema v6: %v", err)
+		}
+	}
+
 	return nil
 }
 
