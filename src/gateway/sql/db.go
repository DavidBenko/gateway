package sql

import (
	"encoding/json"
	"fmt"
	"gateway/config"
	"sync"
	"time"

	"github.com/jmoiron/sqlx"

	// Add sqlite3 driver
	_ "github.com/mattn/go-sqlite3"

	// Add postgres driver
	"github.com/lib/pq"

	"gateway/logreport"
)

const currentVersion = 17

type driverType string

const (
	// Sqlite3 driver type
	Sqlite3 = "sqlite3"

	// Postgres driver type
	Postgres = "postgres"
)

// DB wraps a *sqlx.DB with some convenience methods and data
type DB struct {
	*sqlx.DB
	Driver         driverType
	listeners      []Listener
	listenersMutex sync.RWMutex
}

// CurrentVersion returns the current version of the database, or an error if
// it has not been initialized.
func (db *DB) CurrentVersion() (int64, error) {
	var version int64
	err := db.Get(&version, `SELECT version FROM schema LIMIT 1`)
	if err != nil {
		return 0, fmt.Errorf("Could not get latest schema version: %v", err)
	}
	return version, err
}

// UpToDate returns whether or not the database is up to date
// with the latest schema
func (db *DB) UpToDate() bool {
	version, err := db.CurrentVersion()
	return (err == nil) && (version == currentVersion)
}

// Migrate migrates the database to the current version
func (db *DB) Migrate() error {
	version, err := db.CurrentVersion()
	if err != nil {
		if err = setupSchemaTable(db); err != nil {
			return fmt.Errorf("Could not create schema table: %v", err)
		}
	}

	migrations := []func(*DB) error{
		migrateToV1,
		migrateToV2,
		migrateToV3,
		migrateToV4,
		migrateToV5,
		migrateToV6,
		migrateToV7,
		migrateToV8,
		migrateToV9,
		migrateToV10,
		migrateToV11,
		migrateToV12,
		migrateToV13,
		migrateToV14,
		migrateToV15,
<<<<<<< HEAD
		func(db *DB) error { return nil },
		migrateToV17,
=======
		migrateToV16,
>>>>>>> 47794b63
	}

	for i := version; i < currentVersion; i++ {
		// Note that i = 3 is 4th migration, V4, etc.
		if err = migrations[i](db); err != nil {
			return fmt.Errorf("Could not migrate to schema v%d: %v", i+1, err)
		}
	}

	return nil
}

// DisableSqliteTriggers disables sqlite triggers
func (db *DB) DisableSqliteTriggers() {
	if db.Driver != Sqlite3 {
		return
	}
	db.MustExec(`PRAGMA foreign_keys = OFF;`)
}

// EnableSqliteTriggers enables sqlite triggers
func (db *DB) EnableSqliteTriggers() {
	if db.Driver != Sqlite3 {
		return
	}
	db.MustExec(`PRAGMA foreign_keys = ON;`)
}

// Begin creates a new sqlx transaction wrapped in our own code
func (db *DB) Begin() (*Tx, error) {
	tx, err := db.DB.Beginx()
	return &Tx{
		Tx:                   tx,
		DB:                   db,
		tags:                 []string{NotificationTagDefault},
		notifications:        []*Notification{},
		postCommitHooks:      nil,
		postCommitHooksMutex: sync.RWMutex{},
	}, err
}

// Get wraps sqlx's Get with driver-specific query modifications.
func (db *DB) Get(dest interface{}, query string, args ...interface{}) error {
	return db.DB.Get(dest, db.q(query), args...)
}

// Select wraps sqlx's Select with driver-specific query modifications.
func (db *DB) Select(dest interface{}, query string, args ...interface{}) error {
	return db.DB.Select(dest, db.q(query), args...)
}

// Queryx wraps sqlx's Queryx with driver-specific query modifications.
func (db *DB) Queryx(query string, args ...interface{}) (*sqlx.Rows, error) {
	return db.DB.Queryx(db.q(query), args...)
}

// TryLock tries to obtain a lock for a given table name and id
func (db *DB) TryLock(table string, id int64) (bool, error) {
	if db.Driver == Sqlite3 {
		return true, nil
	}

	locked := struct{ Locked bool }{}
	sql := fmt.Sprintf("SELECT pg_try_advisory_lock('%v'::regclass::integer, ?) as locked;", table)
	err := db.Select(&locked, sql, id)
	return locked.Locked, err
}

// Unlock unlocks a lock
func (db *DB) Unlock(table string, id int64) (bool, error) {
	if db.Driver == Sqlite3 {
		return true, nil
	}

	unlocked := struct{ Unlocked bool }{}
	sql := fmt.Sprintf("SELECT pg_advisory_unlock('%v'::regclass::integer, ?) as unlocked;", table)
	err := db.Select(&unlocked, sql, id)
	return unlocked.Unlocked, err
}

// RegisterListener registers a listener with the database
func (db *DB) RegisterListener(l Listener) {
	defer db.listenersMutex.Unlock()
	db.listenersMutex.Lock()
	db.listeners = append(db.listeners, l)
}

func (db *DB) notifyListeners(n *Notification) {
	defer db.listenersMutex.RUnlock()
	db.listenersMutex.RLock()

	for _, listener := range db.listeners {
		listener.Notify(n)
	}
}

func (db *DB) notifyListenersOfReconnection() {
	defer db.listenersMutex.RUnlock()
	db.listenersMutex.RLock()

	for _, listener := range db.listeners {
		listener.Reconnect()
	}
}

func (db *DB) startListening(conf config.Database) error {
	listener := pq.NewListener(conf.ConnectionString,
		2*time.Second,
		time.Minute,
		db.listenerConnectionEvent)
	err := listener.Listen(postgresNotifyChannel)
	if err != nil {
		return err
	}
	go db.waitForNotification(listener)
	return nil
}

func (db *DB) waitForNotification(l *pq.Listener) {
	for {
		select {
		case pgNotification := <-l.Notify:
			if pgNotification.Channel == postgresNotifyChannel {
				var notification Notification
				err := json.Unmarshal([]byte(pgNotification.Extra), &notification)
				if err != nil {
					logreport.Printf("%s Error parsing notification '%s': %v",
						config.System, pgNotification.Extra, err)
					continue
				}
				db.notifyListeners(&notification)
			} else {
				db.notifyListenersOfReconnection()
			}
		case <-time.After(90 * time.Second):
			go func() {
				l.Ping()
			}()
		}
	}
}

func (db *DB) listenerConnectionEvent(ev pq.ListenerEventType, err error) {
	if err != nil {
		logreport.Printf("%s Database listener connection problem: %v", config.System, err)
	}
}

// SQL returns a sql query from a static file, scoped to driver
func (db *DB) SQL(name string) string {
	asset := fmt.Sprintf("ansi/%s.sql", name)
	bytes, err := Asset(asset)
	if err != nil {
		asset = fmt.Sprintf("%s/%s.sql", db.Driver, name)
		bytes, err = Asset(asset)
		if err != nil {
			logreport.Fatalf("%s could not find %s", config.System, asset)
		}
	}
	return string(bytes)
}

// does driver modifications to query
func (db *DB) q(sql string) string {
	return q(sql, db.Driver)
}

// DoInTransaction takes a function, which is executed
// inside a new database transaction.  Any transaction-related
// errors are reported to the caller via the returned error
func (db *DB) DoInTransaction(logic func(tx *Tx) error) error {
	tx, err := db.Begin()
	if err != nil {
		return fmt.Errorf("Unable to begin transaction due to error: %v", err)
	}

	//err = endpoint.update(tx, false, false)
	err = logic(tx)

	if err != nil {
		rbErr := tx.Rollback()
		if rbErr != nil {
			return fmt.Errorf(`Encountered an error and attempted to rollback, but received error: "%v".  Original error was "%v"`, rbErr, err)
		}
		return fmt.Errorf("Rolled back transaction due to the following error: %v", err)
	}

	err = tx.Commit()
	if err != nil {
		return fmt.Errorf("Failed to commit transaction due to the following error: %v", err)
	}

	return nil
}<|MERGE_RESOLUTION|>--- conflicted
+++ resolved
@@ -81,12 +81,8 @@
 		migrateToV13,
 		migrateToV14,
 		migrateToV15,
-<<<<<<< HEAD
-		func(db *DB) error { return nil },
+		migrateToV16,
 		migrateToV17,
-=======
-		migrateToV16,
->>>>>>> 47794b63
 	}
 
 	for i := version; i < currentVersion; i++ {
