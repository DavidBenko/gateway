--- conflicted
+++ resolved
@@ -18,11 +18,7 @@
 	"gateway/logreport"
 )
 
-<<<<<<< HEAD
 const currentVersion = 17
-=======
-const currentVersion = 15
->>>>>>> c2557996
 
 type driverType string
 
@@ -84,13 +80,9 @@
 		migrateToV12,
 		migrateToV13,
 		migrateToV14,
-<<<<<<< HEAD
-		func(db *DB) error { return nil },
+		migrateToV15,
 		func(db *DB) error { return nil },
 		migrateToV17,
-=======
-		migrateToV15,
->>>>>>> c2557996
 	}
 
 	for i := version; i < currentVersion; i++ {
