--- conflicted
+++ resolved
@@ -7,11 +7,8 @@
 	"net/http"
 
 	"gateway/config"
-<<<<<<< HEAD
 	"gateway/core/conversion"
-=======
 	"gateway/core/ottocrypto"
->>>>>>> 11f654fb
 	"gateway/core/request"
 	"gateway/db/pools"
 	aperrors "gateway/errors"
