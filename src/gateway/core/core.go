package core

import (
	"encoding/json"
	"fmt"
	"io"
	"net/http"
	"time"

	"gateway/config"
	"gateway/core/conversion"
	"gateway/core/encoding"
	"gateway/core/ottocrypto"
	"gateway/core/request"
	"gateway/db/pools"
	aperrors "gateway/errors"
	"gateway/logreport"
	"gateway/model"
	"gateway/push"
	"gateway/smtp"
	sql "gateway/sql"
	"gateway/store"

	"github.com/robertkrimen/otto"

	// Add underscore.js functionality to our VMs
	_ "github.com/robertkrimen/otto/underscore"
)

type Core struct {
	DevMode    bool
	HTTPClient *http.Client
	DBPools    *pools.Pools
	OwnDb      *sql.DB // in-application datastore
	SoapConf   config.Soap
	DockerConf config.Docker
	Store      store.Store
	Push       *push.PushPool
	Smtp       *smtp.SmtpPool
	KeyStore   *KeyStore
	Conf       config.Configuration
}

func NewCore(conf config.Configuration, ownDb *sql.DB) *Core {
	httpTimeout := time.Duration(conf.Proxy.HTTPTimeout) * time.Second

	keyStore := NewKeyStore(ownDb)
	ownDb.RegisterListener(keyStore)

	pools := pools.MakePools()
	ownDb.RegisterListener(pools)

	// Configure the object store
	objectStore, err := store.Configure(conf.Store)
	if err != nil {
		logreport.Fatalf("Unable to configure the object store: %v", err)
	}
	err = objectStore.Migrate()
	if err != nil {
		logreport.Fatalf("Unable to migrate the object store: %v", err)
	}

	return &Core{
		DevMode:    conf.DevMode(),
		HTTPClient: &http.Client{Timeout: httpTimeout},
		DBPools:    pools,
		OwnDb:      ownDb,
		SoapConf:   conf.Soap,
		DockerConf: conf.Docker,
		Store:      objectStore,
		Push:       push.NewPushPool(conf.Push),
		Smtp:       smtp.NewSmtpPool(),
		KeyStore:   keyStore,
		Conf:       conf,
	}
}

func (c *Core) Shutdown() {
	c.Store.Shutdown()
}

func (s *Core) PrepareRequest(
	endpoint *model.RemoteEndpoint,
	data *json.RawMessage,
	connections map[int64]io.Closer,
) (request.Request, error) {
	if !model.IsRemoteEndpointTypeEnabled(endpoint.Type) {
		return nil, fmt.Errorf("Remote endpoint type %s is not enabled", endpoint.Type)
	}

	switch endpoint.Type {
	case model.RemoteEndpointTypeHTTP:
		return request.NewHTTPRequest(s.HTTPClient, endpoint, data)
	case model.RemoteEndpointTypeSQLServer:
		return request.NewSQLServerRequest(s.DBPools, endpoint, data)
	case model.RemoteEndpointTypePostgres:
		return request.NewPostgresRequest(s.DBPools, endpoint, data)
	case model.RemoteEndpointTypeMySQL:
		return request.NewMySQLRequest(s.DBPools, endpoint, data)
	case model.RemoteEndpointTypeMongo:
		return request.NewMongoRequest(s.DBPools, endpoint, data)
	case model.RemoteEndpointTypeSoap:
		return request.NewSoapRequest(endpoint, data, s.SoapConf, s.OwnDb)
	case model.RemoteEndpointTypeScript:
		return request.NewScriptRequest(endpoint, data)
	case model.RemoteEndpointTypeStore:
		return request.NewStoreRequest(s.Store, endpoint, data)
	case model.RemoteEndpointTypeLDAP:
		r, e := request.NewLDAPRequest(endpoint, data)
		// cache connections in the connections map for later use within the same proxy endpoint workflow
		conn, err := r.CreateOrReuse(connections[endpoint.ID])
		if err != nil {
			return nil, aperrors.NewWrapped("[requests.go] initializing sticky connection", err)
		}
		connections[endpoint.ID] = conn
		return r, e
	case model.RemoteEndpointTypePush:
		return request.NewPushRequest(endpoint, data, s.Push, s.OwnDb)
	case model.RemoteEndpointTypeHana:
		return request.NewHanaRequest(s.DBPools, endpoint, data)
	case model.RemoteEndpointTypeRedis:
		return request.NewRedisRequest(s.DBPools, endpoint, data)
	case model.RemoteEndpointTypeSMTP:
		return request.NewSmtpRequest(s.Smtp, endpoint, data)
	case model.RemoteEndpointTypeDocker:
		return request.NewDockerRequest(endpoint, data, s.DockerConf)
	case model.RemoteEndpointTypeJob:
		return request.NewJobRequest(s.OwnDb, endpoint, s.ExecuteJob, data)
	default:
		return nil, fmt.Errorf("%q is not a valid endpoint type", endpoint.Type)
	}
}

func VMCopy(accountID int64, keySource ottocrypto.KeyDataSource) *otto.Otto {
	vm := shared.Copy()
	ottocrypto.IncludeSigning(vm, accountID, keySource)
	ottocrypto.IncludeEncryption(vm, accountID, keySource)
	return vm
}

var shared = func() *otto.Otto {
	vm := otto.New()

	conversion.IncludeConversion(vm)
	conversion.IncludePath(vm)
	ottocrypto.IncludeHashing(vm)

	var files = []string{
		"gateway.js",
		"sessions.js",
		"crypto.js",
		"call.js",
		"http/request.js",
		"http/response.js",
		"conversion/json.js",
		"conversion/xml.js",
		"encoding.js",
	}

	for _, filename := range files {
		fileJS, err := Asset(filename)
		if err != nil {
			logreport.Fatal(err)
		}

		_, err = vm.Run(fileJS)
		if err != nil {
			logreport.Fatal(err)
		}
	}

<<<<<<< HEAD
	ottocrypto.IncludeAes(vm)
=======
	encoding.IncludeEncoding(vm)
>>>>>>> b8c8c596

	return vm
}()<|MERGE_RESOLUTION|>--- conflicted
+++ resolved
@@ -9,7 +9,6 @@
 
 	"gateway/config"
 	"gateway/core/conversion"
-	"gateway/core/encoding"
 	"gateway/core/ottocrypto"
 	"gateway/core/request"
 	"gateway/db/pools"
@@ -169,11 +168,7 @@
 		}
 	}
 
-<<<<<<< HEAD
 	ottocrypto.IncludeAes(vm)
-=======
-	encoding.IncludeEncoding(vm)
->>>>>>> b8c8c596
 
 	return vm
 }()