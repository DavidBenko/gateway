package ottocrypto

import (
	"encoding/base64"
	"gateway/crypto"
	"gateway/logreport"

	corevm "gateway/core/vm"

	"github.com/robertkrimen/otto"
)

// IncludeEncryption adds the AP.Crypto.encrypt and AP.Crypto.decrypt functions in
// the supplied Otto VM.
func IncludeEncryption(vm *otto.Otto, accountID int64, keySource KeyDataSource) {
	setEncrypt(vm, accountID, keySource)
	setDecrypt(vm, accountID, keySource)

	scripts := []string{
		"AP.Crypto.encrypt = _encrypt; delete _encrypt;",
		"AP.Crypto.decrypt = _decrypt; delete _decrypt;",
	}

	for _, s := range scripts {
		vm.Run(s)
	}
}

func setEncrypt(vm *otto.Otto, accountID int64, keySource KeyDataSource) {
	vm.Set("_encrypt", func(call otto.FunctionCall) otto.Value {
<<<<<<< HEAD
		data, err := getData(call)
=======
		d, err := corevm.GetArgument(call, 0)
>>>>>>> b8c8c596
		if err != nil {
			logreport.Println(err)
			return undefined
		}

<<<<<<< HEAD
		o, err := getArgument(call, 1)
=======
		var data string
		if ds, ok := d.(string); ok {
			data = ds
		} else {
			logreport.Println("data should be a string")
			return undefined
		}

		o, err := corevm.GetArgument(call, 1)
>>>>>>> b8c8c596
		if err != nil {
			logreport.Println(err)
			return undefined
		}

		key, algorithm, tag, err := getOptions(o, keySource, accountID)
		if err != nil {
			logreport.Println(err)
			return undefined
		}

		result, err := crypto.Encrypt([]byte(data), key, algorithm, tag)
		if err != nil {
			logreport.Print(err)
			return undefined
		}

		val, err := vm.ToValue(result)
		if err != nil {
			logreport.Print(err)
			return undefined
		}

		return val
	})
}

func setDecrypt(vm *otto.Otto, accountID int64, keySource KeyDataSource) {
	vm.Set("_decrypt", func(call otto.FunctionCall) otto.Value {
<<<<<<< HEAD
		ds, err := getData(call)
=======
		d, err := corevm.GetArgument(call, 0)
>>>>>>> b8c8c596
		if err != nil {
			logreport.Println(err)
			return undefined
		}

		o, err := corevm.GetArgument(call, 1)
		if err != nil {
			logreport.Print(err)
			return undefined
		}

		key, algorithm, tag, err := getOptions(o, keySource, accountID)
		if err != nil {
			logreport.Println(err)
			return undefined
		}

		data, err := base64.StdEncoding.DecodeString(ds)
		if err != nil {
			logreport.Print(err)
			return undefined
		}

		result, err := crypto.Decrypt(data, key, algorithm, tag)
		if err != nil {
			logreport.Print(err)
			return undefined
		}

		val, err := vm.ToValue(result)
		if err != nil {
			logreport.Print(err)
			return undefined
		}

		return val
	})
}<|MERGE_RESOLUTION|>--- conflicted
+++ resolved
@@ -28,29 +28,13 @@
 
 func setEncrypt(vm *otto.Otto, accountID int64, keySource KeyDataSource) {
 	vm.Set("_encrypt", func(call otto.FunctionCall) otto.Value {
-<<<<<<< HEAD
 		data, err := getData(call)
-=======
-		d, err := corevm.GetArgument(call, 0)
->>>>>>> b8c8c596
 		if err != nil {
 			logreport.Println(err)
 			return undefined
 		}
 
-<<<<<<< HEAD
 		o, err := getArgument(call, 1)
-=======
-		var data string
-		if ds, ok := d.(string); ok {
-			data = ds
-		} else {
-			logreport.Println("data should be a string")
-			return undefined
-		}
-
-		o, err := corevm.GetArgument(call, 1)
->>>>>>> b8c8c596
 		if err != nil {
 			logreport.Println(err)
 			return undefined
@@ -80,11 +64,7 @@
 
 func setDecrypt(vm *otto.Otto, accountID int64, keySource KeyDataSource) {
 	vm.Set("_decrypt", func(call otto.FunctionCall) otto.Value {
-<<<<<<< HEAD
 		ds, err := getData(call)
-=======
-		d, err := corevm.GetArgument(call, 0)
->>>>>>> b8c8c596
 		if err != nil {
 			logreport.Println(err)
 			return undefined
