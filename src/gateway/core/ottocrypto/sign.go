--- conflicted
+++ resolved
@@ -28,28 +28,13 @@
 
 func setSign(vm *otto.Otto, accountID int64, keySource KeyDataSource) {
 	vm.Set("_sign", func(call otto.FunctionCall) otto.Value {
-<<<<<<< HEAD
 		data, err := getData(call)
-=======
-		d, err := corevm.GetArgument(call, 0)
-
->>>>>>> b8c8c596
 		if err != nil {
 			logreport.Println(err)
 			return undefined
 		}
 
-<<<<<<< HEAD
 		o, err := getArgument(call, 1)
-=======
-		data, ok := d.(string)
-		if !ok {
-			logreport.Println("data should be a string")
-			return undefined
-		}
-
-		o, err := corevm.GetArgument(call, 1)
->>>>>>> b8c8c596
 		if err != nil {
 			logreport.Println(err)
 			return undefined
@@ -98,28 +83,13 @@
 
 func setVerify(vm *otto.Otto, accountID int64, keySource KeyDataSource) {
 	vm.Set("_verify", func(call otto.FunctionCall) otto.Value {
-<<<<<<< HEAD
 		data, err := getData(call)
-=======
-		d, err := corevm.GetArgument(call, 0)
-
->>>>>>> b8c8c596
 		if err != nil {
 			logreport.Println(err)
 			return undefined
 		}
 
-<<<<<<< HEAD
 		s, err := getArgument(call, 1)
-=======
-		data, ok := d.(string)
-		if !ok {
-			logreport.Println("data should be a string")
-			return undefined
-		}
-
-		s, err := corevm.GetArgument(call, 1)
->>>>>>> b8c8c596
 		if err != nil {
 			logreport.Println(err)
 			return undefined
