--- conflicted
+++ resolved
@@ -1060,7 +1060,6 @@
 1}
 
 /**
-<<<<<<< HEAD
  * Oracle holds helper classes for Oracle DB related tasks
  *
  * @namespace
@@ -1069,22 +1068,11 @@
 
 /**
  * Creates a new Oracle request.
-=======
- * Redis holds helper classes for Redis related tasks
- *
- * @namespace
- */
-AP.Redis = AP.Redis || {};
-
-/**
- * Creates a new Redis request.
->>>>>>> 418d739f
  *
  * @class
  * @constructor
  * @param [request] - An incoming request to copy the statement and parameters
  */
-<<<<<<< HEAD
 AP.Oracle.Request = function() {
 
   /**
@@ -1160,10 +1148,25 @@
     newResultTypes[k] = v(null);
   });
   this.resultTypes = newResultTypes;
-=======
+}
+
+/**
+ * Redis holds helper classes for Redis related tasks
+ *
+ * @namespace
+ */
+AP.Redis = AP.Redis || {};
+
+/**
+ * Creates a new Redis request.
+ *
+ * @class
+ * @constructor
+ * @param [request] - An incoming request to copy the statement and parameters
+ */
 AP.Redis.Request = function() {
   this.executeStatement = null;
-  
+
   if (arguments.length == 1) {
     var request = arguments[0];
     this.executeStatement = _.clone(request.executeStatement)
@@ -1172,5 +1175,4 @@
 
 AP.Redis.Request.prototype.execute = function(stmt) {
   this.executeStatement = stmt;
->>>>>>> 418d739f
 }