package advanced

import (
	"encoding/json"
	"errors"
	"fmt"
	"gateway/core/request"
	corevm "gateway/core/vm"
	"gateway/model"
	"io"
	"sync/atomic"

	"github.com/robertkrimen/otto"
)

// RequestPreparer is a function that will turn the json.RawMessage and the RemoteEndpoint model into an initialized
// request.
type RequestPreparer func(*model.RemoteEndpoint, *json.RawMessage, map[int64]io.Closer) (request.Request, error)

<<<<<<< HEAD
func IncludePerform(vm *otto.Otto,
	accountID, APIID, environmentID int64,
	endpointSource corevm.DataSource,
	prepare RequestPreparer) {

=======
func IncludePerform(vm *otto.Otto, accountID int64, endpointSource corevm.DataSource,
	prepare RequestPreparer, pauseTimeout *uint64) {
>>>>>>> 54b69b7d
	vm.Set("_perform", func(call otto.FunctionCall) otto.Value {
		if pauseTimeout != nil {
			atomic.StoreUint64(pauseTimeout, 1)
			defer atomic.StoreUint64(pauseTimeout, 0)
		}

		connections := make(map[int64]io.Closer)

		r, err := corevm.GetArgument(call, 0)
		if err != nil {
			return corevm.OttoErrorObject(vm, "invalid argument")
		}

		results, _, err := perform(r, vm, endpointSource, accountID, APIID, environmentID, prepare, connections)
		if err != nil {
			return corevm.OttoErrorObject(vm, err.Error())
		}

		sr, err := json.Marshal(results)
		if err != nil {
			return corevm.OttoErrorObject(vm, err.Error())
		}

		return corevm.ToOttoObjectValue(vm, string(sr))
	})

	scripts := []string{
		"var AP = AP || {}",
		"AP.Perform = function() {return _perform.apply(this, arguments)};",
	}

	for _, s := range scripts {
		vm.Run(s)
	}
}

func parseOptions(o map[string]interface{}) (*requestOptions, error) {
	jsonOptions, err := json.Marshal(o)
	if err != nil {
		return nil, errors.New("unable to parse options object")
	}

	var options *requestOptions
	err = json.Unmarshal(jsonOptions, &options)
	if err != nil {
		return nil, errors.New("invalid request options object")
	}

	// Create json.RawMessage from the requests
	options.rawRequests = make([]*json.RawMessage, len(options.Requests))
	for i, request := range options.Requests {
		r, err := json.Marshal(request)
		if err != nil {
			return nil, fmt.Errorf("invalid request at index %d", i)
		}

		var raw *json.RawMessage
		err = json.Unmarshal(r, &raw)
		if err != nil {
			return nil, err
		}

		options.rawRequests[i] = raw
	}

	return options, nil
}

func perform(o interface{}, vm *otto.Otto, endpointSource corevm.DataSource, accountID, APIID, environmentID int64,
	prepare RequestPreparer, connections map[int64]io.Closer) (interface{}, string, error) {

	switch o.(type) {
	case map[string]interface{}:
		// single endpoint
		options, err := parseOptions(o.(map[string]interface{}))
		if err != nil {
			return nil, "", err
		}

		results := makeRequests(options, accountID, APIID, environmentID, endpointSource, prepare, connections)

		responses := make(map[string][]request.Response, 1)
		responses[options.Codename] = results

		return responses, options.Codename, nil
	case []map[string]interface{}:
		// multiple endpoints
		allopts := o.([]map[string]interface{})
		c := make(chan *responsesWrapper, len(allopts))

		for i, opt := range allopts {
			go func(index int, options map[string]interface{}) {
				responses, codename, err := perform(options, vm, endpointSource, accountID, APIID, environmentID, prepare, connections)
				if err != nil {
					res := &errorResponse{err.Error()}
					c <- &responsesWrapper{"", []request.Response{res}}
				} else {
					c <- &responsesWrapper{codename, responses.(map[string][]request.Response)[codename]}
				}
			}(i, opt)
		}

		responses := make(map[string][]request.Response, len(allopts))
		for i := 0; i < len(allopts); i++ {
			select {
			case result := <-c:
				if result != nil {
					if val, ok := responses[result.codename]; ok {
						responses[result.codename] = append(val, result.responses...)
					} else {
						responses[result.codename] = result.responses
					}
				}
			}
		}

		return responses, "", nil
	default:
		return nil, "", errors.New("invalid argument type")
	}
}

func makeRequests(options *requestOptions, accountID, APIID, environmentID int64, endpointSource corevm.DataSource,
	prepare RequestPreparer, connections map[int64]io.Closer) []request.Response {

	criteria := &corevm.RemoteEndpointStoreCriteria{AccountID: accountID, APIID: APIID, Codename: options.Codename}
	result, ok := endpointSource.Get(criteria)
	if !ok {
		return []request.Response{&errorResponse{fmt.Sprintf("could not find remote endpoint %s", options.Codename)}}
	}

	endpoint := result.(*model.RemoteEndpoint)

	if environmentID != 0 {
		for _, envData := range endpoint.EnvironmentData {
			if envData.EnvironmentID == environmentID {
				endpoint.SelectedEnvironmentData = &envData.Data
				break
			}
		}
	}

	responses := make([]request.Response, len(options.rawRequests))

	c := make(chan *responseWrapper, len(options.rawRequests))
	for i, r := range options.rawRequests {
		go func(index int, req *json.RawMessage) {
			preparedRequest, err := prepare(endpoint, req, connections)
			if err != nil {
				e := &errorResponse{err.Error()}
				c <- &responseWrapper{index, e}
			} else {
				c <- &responseWrapper{index, preparedRequest.Perform()}
			}
		}(i, r)
	}

	for i := 0; i < len(options.rawRequests); i++ {
		select {
		case response := <-c:
			responses[response.index] = response.response
		}
	}

	return responses
}

type requestOptions struct {
	Codename    string                   `json:"codename"`
	Requests    []map[string]interface{} `json:"requests"`
	rawRequests []*json.RawMessage
}

type responseWrapper struct {
	index    int
	response request.Response
}

type responsesWrapper struct {
	codename  string
	responses []request.Response
}

// errorResponse is used to wrap an error that may have occurred before the actual
// request was made and before a response was returned.
type errorResponse struct {
	Error string `json:"error"`
}

// JSON satisfies the request.Response interface
func (e *errorResponse) JSON() ([]byte, error) {
	return json.Marshal(e)
}

// Log satisfies the request.Response interface
func (e *errorResponse) Log() string {
	return ""
}<|MERGE_RESOLUTION|>--- conflicted
+++ resolved
@@ -17,16 +17,12 @@
 // request.
 type RequestPreparer func(*model.RemoteEndpoint, *json.RawMessage, map[int64]io.Closer) (request.Request, error)
 
-<<<<<<< HEAD
 func IncludePerform(vm *otto.Otto,
 	accountID, APIID, environmentID int64,
 	endpointSource corevm.DataSource,
-	prepare RequestPreparer) {
-
-=======
-func IncludePerform(vm *otto.Otto, accountID int64, endpointSource corevm.DataSource,
-	prepare RequestPreparer, pauseTimeout *uint64) {
->>>>>>> 54b69b7d
+	prepare RequestPreparer,
+	pauseTimeout *uint64) {
+
 	vm.Set("_perform", func(call otto.FunctionCall) otto.Value {
 		if pauseTimeout != nil {
 			atomic.StoreUint64(pauseTimeout, 1)
