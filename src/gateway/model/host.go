package model

import (
	"errors"
	apsql "gateway/sql"
)

// Host represents a host the API is available on.
type Host struct {
<<<<<<< HEAD
	AccountID int64 `json:"-" db:"account_id"`
=======
	AccountID int64 `json:"-"`
	UserID    int64 `json:"-"`
>>>>>>> 78e32a09
	APIID     int64 `json:"api_id" db:"api_id"`

	ID       int64  `json:"id"`
	Name     string `json:"name"`
	Hostname string `json:"hostname"`
}

// Validate validates the model.
func (h *Host) Validate() Errors {
	errors := make(Errors)
	if h.Name == "" {
		errors.add("name", "must not be blank")
	}
	if h.Hostname == "" {
		errors.add("hostname", "must not be blank")
	}
	return errors
}

// ValidateFromDatabaseError translates possible database constraint errors
// into validation errors.
func (h *Host) ValidateFromDatabaseError(err error) Errors {
	errors := make(Errors)
	if err.Error() == "UNIQUE constraint failed: hosts.api_id, hosts.name" ||
		err.Error() == `pq: duplicate key value violates unique constraint "hosts_api_id_name_key"` {
		errors.add("name", "is already taken")
	}
	if err.Error() == "UNIQUE constraint failed: hosts.hostname" ||
		err.Error() == `pq: duplicate key value violates unique constraint "hosts_hostname_key"` {
		errors.add("hostname", "is already taken")
	}
	return errors
}

// AllHostsForAPIIDAndAccountID returns all hosts on the Account's API in default order.
func AllHostsForAPIIDAndAccountID(db *apsql.DB, apiID, accountID int64) ([]*Host, error) {
	hosts := []*Host{}
	err := db.Select(&hosts, db.SQL("hosts/all"), apiID, accountID)
	return hosts, err
}

// AllHosts returns all hosts in an unspecified order.
func AllHosts(db *apsql.DB) ([]*Host, error) {
	hosts := []*Host{}
	err := db.Select(&hosts, db.SQL("hosts/all_routing"))
	return hosts, err
}

// AnyHostExists checks whether any hosts are set up.
func AnyHostExists(tx *apsql.Tx) (bool, error) {
	var count int64
	if err := tx.Get(&count, tx.SQL("hosts/count")); err != nil {
		return false, errors.New("Could not count hosts.")
	}

	return count > 0, nil
}

// FindHostForAPIIDAndAccountID returns the host with the id, api id, and account_id specified.
func FindHostForAPIIDAndAccountID(db *apsql.DB, id, apiID, accountID int64) (*Host, error) {
	host := Host{}
	err := db.Get(&host, db.SQL("hosts/find"), id, apiID, accountID)
	return &host, err
}

// DeleteHostForAPIIDAndAccountID deletes the host with the id, api_id and account_id specified.
func DeleteHostForAPIIDAndAccountID(tx *apsql.Tx, id, apiID, accountID, userID int64) error {
	err := tx.DeleteOne(tx.SQL("hosts/delete"), id, apiID, accountID)
	if err != nil {
		return err
	}
	return tx.Notify("hosts", accountID, userID, apiID, id, apsql.Delete)
}

// Insert inserts the host into the database as a new row.
func (h *Host) Insert(tx *apsql.Tx) (err error) {
	h.ID, err = tx.InsertOne(tx.SQL("hosts/insert"),
		h.APIID, h.AccountID, h.Name, h.Hostname)
	if err != nil {
		return err
	}
	return tx.Notify("hosts", h.AccountID, h.UserID, h.APIID, h.ID, apsql.Insert)
}

// Update updates the host in the database.
func (h *Host) Update(tx *apsql.Tx) error {
	err := tx.UpdateOne(tx.SQL("hosts/update"),
		h.Name, h.Hostname, h.ID, h.APIID, h.AccountID)
	if err != nil {
		return err
	}
	return tx.Notify("hosts", h.AccountID, h.UserID, h.APIID, h.ID, apsql.Update)
}<|MERGE_RESOLUTION|>--- conflicted
+++ resolved
@@ -7,12 +7,8 @@
 
 // Host represents a host the API is available on.
 type Host struct {
-<<<<<<< HEAD
 	AccountID int64 `json:"-" db:"account_id"`
-=======
-	AccountID int64 `json:"-"`
 	UserID    int64 `json:"-"`
->>>>>>> 78e32a09
 	APIID     int64 `json:"api_id" db:"api_id"`
 
 	ID       int64  `json:"id"`
