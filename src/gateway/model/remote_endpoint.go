--- conflicted
+++ resolved
@@ -1,18 +1,12 @@
 package model
 
 import (
-<<<<<<< HEAD
-	"encoding/json"
-	"errors"
-	"fmt"
-	"net/url"
-=======
 	"bytes"
 	"encoding/json"
 	"errors"
 	"fmt"
 	"log"
->>>>>>> 97cfa0f7
+	"net/url"
 
 	"gateway/code"
 	"gateway/config"
@@ -115,12 +109,9 @@
 		errors.add("codename", "must start with A-Z a-z _ and may only contain A-Z a-z 0-9 _")
 	}
 	switch e.Type {
-<<<<<<< HEAD
 	case RemoteEndpointTypeHTTP:
 		e.ValidateHTTP(errors)
-=======
-	case RemoteEndpointTypeHTTP, RemoteEndpointTypeSoap:
->>>>>>> 97cfa0f7
+	case RemoteEndpointTypeSoap:
 	case RemoteEndpointTypeMySQL, RemoteEndpointTypeSQLServer,
 		RemoteEndpointTypePostgres, RemoteEndpointTypeMongo:
 		_, err := e.DBConfig()
