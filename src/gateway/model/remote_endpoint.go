package model

import (
	"errors"
	"fmt"

	"gateway/code"
	"gateway/db"
	re "gateway/model/remote_endpoint"
	apsql "gateway/sql"

	"github.com/jmoiron/sqlx/types"
)

const (
	// RemoteEndpointTypeHTTP denotes that a remote endpoint is an HTTP endpoint
	RemoteEndpointTypeHTTP = "http"
	// RemoteEndpointTypeSQLServer denotes that a remote endpoint is a MS SQL Server database
	RemoteEndpointTypeSQLServer = "sqlserver"
	RemoteEndpointTypeMongo = "mongodb"
)

// RemoteEndpoint is an endpoint that a proxy endpoint delegates to.
type RemoteEndpoint struct {
	AccountID int64 `json:"-"`
	APIID     int64 `json:"api_id,omitempty" db:"api_id"`

	ID          int64  `json:"id,omitempty"`
	Name        string `json:"name"`
	Codename    string `json:"codename"`
	Description string `json:"description"`
	Type        string `json:"type"`

	Data            types.JsonText                   `json:"data" db:"data"`
	EnvironmentData []*RemoteEndpointEnvironmentData `json:"environment_data"`

	// Proxy Data Cache
	SelectedEnvironmentData *types.JsonText `json:"-" db:"selected_env_data"`
}

// RemoteEndpointEnvironmentData contains per-environment endpoint data
type RemoteEndpointEnvironmentData struct {
	RemoteEndpointID int64          `json:"-" db:"remote_endpoint_id"`
	EnvironmentID    int64          `json:"environment_id,omitempty" db:"environment_id"`
	Data             types.JsonText `json:"data"`

	ExportEnvironmentIndex int `json:"environment_index,omitempty"`
}

// Validate validates the model.
func (e *RemoteEndpoint) Validate() Errors {
	errors := make(Errors)
	if e.Name == "" {
		errors.add("name", "must not be blank")
	}
	if e.Codename == "" {
		errors.add("codename", "must not be blank")
	}
	if code.IsReserved(e.Codename) {
		errors.add("codename", "is a reserved word and may not be used")
	}
	if !code.IsValidVariableIdentifier(e.Codename) {
		errors.add("codename", "is not a valid variable identifier")
	}
<<<<<<< HEAD
	if e.Type != RemoteEndpointTypeHTTP && e.Type != RemoteEndpointTypeSQLServer && e.Type != RemoteEndpointTypeMongo {
		errors.add("type", "must be 'http' or 'sqlserver'")
=======
	switch e.Type {
	case RemoteEndpointTypeHTTP:
	case RemoteEndpointTypeSQLServer:
		_, err := e.DBConfig()
		if err != nil {
			errors.add("config", fmt.Sprintf("error in database config: %s", err))
		}
	default:
		errors.add("type", fmt.Sprintf("unkown endpoint type %q", e.Type))
>>>>>>> 6ecaad9b
	}
	return errors
}

// ValidateFromDatabaseError translates possible database constraint errors
// into validation errors.
func (e *RemoteEndpoint) ValidateFromDatabaseError(err error) Errors {
	errors := make(Errors)
	if apsql.IsUniqueConstraint(err, "remote_endpoints", "api_id", "name") {
		errors.add("name", "is already taken")
	}
	if apsql.IsNotNullConstraint(err, "remote_endpoint_environment_data", "environment_id") {
		errors.add("environment_data", "must include a valid environment in this API")
	}
	return errors
}

// AllRemoteEndpointsForAPIIDAndAccountID returns all remoteEndpoints on the Account's API in default order.
func AllRemoteEndpointsForAPIIDAndAccountID(db *apsql.DB, apiID, accountID int64) ([]*RemoteEndpoint, error) {
	return _remoteEndpoints(db, 0, apiID, accountID)
}

// AllRemoteEndpointsForIDsInEnvironment returns all remoteEndpoints with id specified,
// populated with environment data
func AllRemoteEndpointsForIDsInEnvironment(db *apsql.DB, ids []int64, environmentID int64) ([]*RemoteEndpoint, error) {
	if len(ids) == 0 {
		return nil, nil
	}

	idQuery := apsql.NQs(len(ids))
	query := `SELECT
		remote_endpoints.api_id as api_id,
		remote_endpoints.id as id,
		remote_endpoints.name as name,
		remote_endpoints.codename as codename,
		remote_endpoints.type as type,
		remote_endpoints.data as data,
		remote_endpoint_environment_data.data as selected_env_data
	FROM remote_endpoints
	LEFT JOIN remote_endpoint_environment_data
		ON remote_endpoints.id = remote_endpoint_environment_data.remote_endpoint_id
	 AND remote_endpoint_environment_data.environment_id = ?
	WHERE remote_endpoints.id IN (` + idQuery + `);`
	args := []interface{}{environmentID}
	for _, id := range ids {
		args = append(args, id)
	}
	remoteEndpoints := []*RemoteEndpoint{}
	err := db.Select(&remoteEndpoints, query, args...)
	return remoteEndpoints, err
}

// FindRemoteEndpointForAPIIDAndAccountID returns the remoteEndpoint with the id, api id, and account_id specified.
func FindRemoteEndpointForAPIIDAndAccountID(db *apsql.DB, id, apiID, accountID int64) (*RemoteEndpoint, error) {
	endpoints, err := _remoteEndpoints(db, id, apiID, accountID)
	if err != nil {
		return nil, err
	}
	if len(endpoints) == 0 {
		return nil, fmt.Errorf("No endpoint with id %d found", id)
	}
	return endpoints[0], nil
}

func _remoteEndpoints(db *apsql.DB, id, apiID, accountID int64) ([]*RemoteEndpoint, error) {
	query := `SELECT
		remote_endpoints.api_id as api_id,
	  remote_endpoints.id as id,
	  remote_endpoints.name as name,
		remote_endpoints.codename as codename,
	  remote_endpoints.description as description,
	  remote_endpoints.type as type,
		remote_endpoints.data as data
	FROM remote_endpoints, apis
	WHERE `
	args := []interface{}{}
	if id != 0 {
		query = query + "remote_endpoints.id = ? AND "
		args = append(args, id)
	}
	query = query +
		`   remote_endpoints.api_id = ?
	  AND remote_endpoints.api_id = apis.id
	  AND apis.account_id = ?
  ORDER BY
	  remote_endpoints.name ASC,
		remote_endpoints.id ASC;`
	args = append(args, apiID, accountID)
	remoteEndpoints := []*RemoteEndpoint{}
	err := db.Select(&remoteEndpoints, query, args...)
	if err != nil {
		return nil, err
	}
	if len(remoteEndpoints) == 0 {
		return remoteEndpoints, nil
	}

	var endpointIDs []interface{}
	for _, endpoint := range remoteEndpoints {
		endpointIDs = append(endpointIDs, endpoint.ID)
	}
	idQuery := apsql.NQs(len(remoteEndpoints))
	environmentData := []*RemoteEndpointEnvironmentData{}
	err = db.Select(&environmentData,
		`SELECT
			remote_endpoint_environment_data.remote_endpoint_id as remote_endpoint_id,
			remote_endpoint_environment_data.environment_id as environment_id,
			remote_endpoint_environment_data.data as data
		FROM remote_endpoint_environment_data, remote_endpoints, environments
		WHERE remote_endpoint_environment_data.remote_endpoint_id IN (`+idQuery+`)
			AND remote_endpoint_environment_data.environment_id = environments.id
			AND remote_endpoint_environment_data.remote_endpoint_id = remote_endpoints.id
		ORDER BY
			remote_endpoints.name ASC,
			remote_endpoints.id ASC,
			environments.name ASC;`,
		endpointIDs...)
	if err != nil {
		return nil, err
	}
	var endpointIndex int64
	for _, envData := range environmentData {
		for remoteEndpoints[endpointIndex].ID != envData.RemoteEndpointID {
			endpointIndex++
		}
		endpoint := remoteEndpoints[endpointIndex]
		endpoint.EnvironmentData = append(endpoint.EnvironmentData, envData)
	}
	return remoteEndpoints, err
}

// CanDeleteRemoteEndpoint checks whether deleting would violate any constraints
func CanDeleteRemoteEndpoint(tx *apsql.Tx, id int64) error {
	var count int64
	if err := tx.Get(&count,
		`SELECT COUNT(id) FROM proxy_endpoint_calls
		 WHERE remote_endpoint_id = ?;`, id); err != nil {
		return errors.New("Could not check if endpoint could be deleted.")
	}

	if count > 0 {
		return errors.New("There are proxy endpoint calls that reference this endpoint.")
	}

	return nil
}

// DeleteRemoteEndpointForAPIIDAndAccountID deletes the remoteEndpoint with the id, api_id and account_id specified.
func DeleteRemoteEndpointForAPIIDAndAccountID(tx *apsql.Tx, id, apiID, accountID int64) error {
	var endpoints []*RemoteEndpoint
	err := tx.Select(&endpoints,
		`SELECT remote_endpoints.type as type,
			remote_endpoints.data as data
		FROM remote_endpoints
		WHERE remote_endpoints.id = ?
		AND remote_endpoints.api_id IN
			(SELECT id FROM apis WHERE id = ? AND account_id = ?);`,
		id, apiID, accountID)
	if err != nil {
		return err
	}

	if len(endpoints) != 1 {
		return fmt.Errorf("found multiple remote endpoints for endpoint id %d", id)
	}
	endpoint := endpoints[0]
	var msg interface{}
	if endpoint.Type != RemoteEndpointTypeHTTP {
		conf, err := endpoint.DBConfig()
		switch err {
		case nil:
			msg = conf
		default:
			msg = err
		}
	}

	err = tx.DeleteOne(
		`DELETE FROM remote_endpoints
		WHERE remote_endpoints.id = ?
			AND remote_endpoints.api_id IN
				(SELECT id FROM apis WHERE id = ? AND account_id = ?);`,
		id, apiID, accountID)
	if err != nil {
		return err
	}

	return tx.Notify("remote_endpoints", apiID, apsql.Delete, msg)
}

// DBConfig gets a DB Specifier for database endpoints, or nil for non database
// endpoints, and returns any validation errors generated for the Config.
func (e *RemoteEndpoint) DBConfig() (db.Specifier, error) {
	switch e.Type {
	case RemoteEndpointTypeSQLServer:
		return re.SQLServerConfig(e.Data)
	default:
		return nil, fmt.Errorf("unknown database endpoint type %q", e.Type)
	}
}

// Insert inserts the remoteEndpoint into the database as a new row.
func (e *RemoteEndpoint) Insert(tx *apsql.Tx) error {
	encodedData, err := marshaledForStorage(e.Data)
	if err != nil {
		return err
	}
	e.ID, err = tx.InsertOne(
		`INSERT INTO remote_endpoints (api_id, name, codename, description, type, data)
		VALUES ((SELECT id FROM apis WHERE id = ? AND account_id = ?),?,?,?,?,?)`,
		e.APIID, e.AccountID, e.Name, e.Codename, e.Description, e.Type, encodedData)
	if err != nil {
		return err
	}
	for _, envData := range e.EnvironmentData {
		encodedData, err := marshaledForStorage(envData.Data)
		if err != nil {
			return err
		}
		err = _insertRemoteEndpointEnvironmentData(tx, e.ID, envData.EnvironmentID,
			e.APIID, encodedData)
		if err != nil {
			return err
		}
	}
	return nil
}

// Update updates the remoteEndpoint in the database.
func (e *RemoteEndpoint) Update(tx *apsql.Tx) error {
	// Get any database config for Flushing if needed.
	var msg interface{}
	if e.Type != RemoteEndpointTypeHTTP {
		conf, err := e.DBConfig()
		switch err {
		case nil:
			msg = conf
		default:
			msg = err
		}
	}

	encodedData, err := marshaledForStorage(e.Data)
	if err != nil {
		return err
	}
	err = tx.UpdateOne(
		`UPDATE remote_endpoints
		SET name = ?, codename = ?, description = ?, data = ?
		WHERE remote_endpoints.id = ?
			AND remote_endpoints.api_id IN
				(SELECT id FROM apis WHERE id = ? AND account_id = ?);`,
		e.Name, e.Codename, e.Description, encodedData, e.ID, e.APIID, e.AccountID)
	if err != nil {
		return err
	}

	var existingEnvIDs []int64
	err = tx.Select(&existingEnvIDs,
		`SELECT environment_id
		FROM remote_endpoint_environment_data
		WHERE remote_endpoint_id = ?
		ORDER BY environment_id ASC;`,
		e.ID)
	if err != nil {
		return err
	}

	for _, envData := range e.EnvironmentData {
		encodedData, err := marshaledForStorage(envData.Data)
		if err != nil {
			return err
		}

		var found bool
		existingEnvIDs, found = popID(envData.EnvironmentID, existingEnvIDs)
		if found {
			_, err = tx.Exec(
				`UPDATE remote_endpoint_environment_data
				  SET data = ?
				WHERE remote_endpoint_id = ?
				  AND environment_id = ?;`,
				encodedData, e.ID, envData.EnvironmentID)
			if err != nil {
				return err
			}
		} else {
			err = _insertRemoteEndpointEnvironmentData(tx, e.ID, envData.EnvironmentID,
				e.APIID, encodedData)
			if err != nil {
				return err
			}
		}
	}

	if len(existingEnvIDs) == 0 {
		return nil
	}

	args := []interface{}{e.ID}
	for _, envID := range existingEnvIDs {
		args = append(args, envID)
	}
	idQuery := apsql.NQs(len(existingEnvIDs))
	_, err = tx.Exec(
		`DELETE FROM remote_endpoint_environment_data
		WHERE remote_endpoint_id = ? AND environment_id IN (`+idQuery+`);`,
		args...)

	if err != nil {
		return err
	}
	return tx.Notify("remote_endpoints", e.APIID, apsql.Update, msg)
}

func _insertRemoteEndpointEnvironmentData(tx *apsql.Tx, rID, eID, apiID int64,
	data string) error {
	_, err := tx.Exec(
		`INSERT INTO remote_endpoint_environment_data
			(remote_endpoint_id, environment_id, data)
			VALUES (?, (SELECT id FROM environments WHERE id = ? AND api_id = ?), ?);`,
		rID, eID, apiID, data)
	return err
}<|MERGE_RESOLUTION|>--- conflicted
+++ resolved
@@ -62,10 +62,6 @@
 	if !code.IsValidVariableIdentifier(e.Codename) {
 		errors.add("codename", "is not a valid variable identifier")
 	}
-<<<<<<< HEAD
-	if e.Type != RemoteEndpointTypeHTTP && e.Type != RemoteEndpointTypeSQLServer && e.Type != RemoteEndpointTypeMongo {
-		errors.add("type", "must be 'http' or 'sqlserver'")
-=======
 	switch e.Type {
 	case RemoteEndpointTypeHTTP:
 	case RemoteEndpointTypeSQLServer:
@@ -73,9 +69,9 @@
 		if err != nil {
 			errors.add("config", fmt.Sprintf("error in database config: %s", err))
 		}
+	case RemoteEndpointTypeMongo:
 	default:
 		errors.add("type", fmt.Sprintf("unkown endpoint type %q", e.Type))
->>>>>>> 6ecaad9b
 	}
 	return errors
 }
