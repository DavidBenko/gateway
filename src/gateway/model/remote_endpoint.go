--- conflicted
+++ resolved
@@ -12,11 +12,8 @@
 	"gateway/config"
 	"gateway/db"
 	aperrors "gateway/errors"
-<<<<<<< HEAD
 	aphttp "gateway/http"
-=======
 	"gateway/logreport"
->>>>>>> 9c284ce6
 	re "gateway/model/remote_endpoint"
 	"gateway/soap"
 	apsql "gateway/sql"
