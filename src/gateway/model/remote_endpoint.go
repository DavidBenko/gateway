package model

import (
	"bytes"
	"encoding/json"
	"errors"
	"fmt"
	"log"
	"net/url"

	"gateway/code"
	"gateway/config"
	"gateway/db"
	aperrors "gateway/errors"
	re "gateway/model/remote_endpoint"
	apsql "gateway/sql"

	"github.com/jmoiron/sqlx/types"
	"github.com/vincent-petithory/dataurl"
)

const (
	// RemoteEndpointTypeHTTP denotes that a remote endpoint is an HTTP endpoint
	RemoteEndpointTypeHTTP = "http"
	// RemoteEndpointTypeSQLServer denotes that a remote endpoint is a MS SQL Server database
	RemoteEndpointTypeSQLServer = "sqlserver"
	RemoteEndpointTypeMySQL     = "mysql"
	RemoteEndpointTypePostgres  = "postgres"
	RemoteEndpointTypeMongo     = "mongodb"
	// RemoteEndpointTypeSoap denotes that a remote endpoint is a SOAP service
	RemoteEndpointTypeSoap = "soap"
)

const (
	// RemoteEndpointStatusPending is one of the possible statuses for the Status field on
	// the RemoteEndpoint struct.  Pending indicates that no processing has yet been attempted
	// on a RemoteEndpoint
	RemoteEndpointStatusPending = "Pending"
	// RemoteEndpointStatusProcessing is one of the possible statuses for the Status field on
	// the RemoteEndpoint struct.  Processing indicates that the WSDL file is actively being processed,
	// and is pending final outcome. (originally for use in soap remote endpoints)
	RemoteEndpointStatusProcessing = "Processing"
	// RemoteEndpointStatusFailed is one of the possible statuses for the Status field on the
	// RemoteEndpoint struct.  Failed indicates that there was a failure encountered processing the
	// WSDL.  The user ought to correct the problem with their WSDL and attempt to process it again.
	// (originally for use in soap remote endpoints)
	RemoteEndpointStatusFailed = "Failed"
	// RemoteEndpointStatusSuccess is one of the possible statuses for the Status field on the
	// RemoteEndpoint struct.  Success indicates taht processing on the WSDL file has been completed
	// successfully, and the SOAP service is ready to be invoked. (originally for use in soap remote endpoints)
	RemoteEndpointStatusSuccess = "Success"
)

// RemoteEndpoint is an endpoint that a proxy endpoint delegates to.
type RemoteEndpoint struct {
	AccountID int64 `json:"-"`
	UserID    int64 `json:"-"`
	APIID     int64 `json:"api_id,omitempty" db:"api_id"`

	ID            int64            `json:"id,omitempty"`
	Name          string           `json:"name"`
	Codename      string           `json:"codename"`
	Description   string           `json:"description"`
	Type          string           `json:"type"`
	Status        apsql.NullString `json:"status,omitempty"`
	StatusMessage apsql.NullString `json:"status_message,omitempty" db:"status_message"`

	Data            types.JsonText                   `json:"data" db:"data"`
	EnvironmentData []*RemoteEndpointEnvironmentData `json:"environment_data"`

	// Proxy Data Cache
	SelectedEnvironmentData *types.JsonText `json:"-" db:"selected_env_data"`

	// Soap specific attributes
	Soap *SoapRemoteEndpoint `json:"-"`
}

// RemoteEndpointEnvironmentData contains per-environment endpoint data
type RemoteEndpointEnvironmentData struct {
	// TODO: add type to remote_endpoint_environment_data table
	ID               string         `json:"id,omitempty"`
	RemoteEndpointID int64          `json:"remote_endpoint_id" db:"remote_endpoint_id"`
	EnvironmentID    int64          `json:"environment_id,omitempty" db:"environment_id"`
	Type             string         `json:"type"`
	Data             types.JsonText `json:"data"`

	ExportEnvironmentIndex int `json:"environment_index,omitempty"`
}

<<<<<<< HEAD
func (e *RemoteEndpointEnvironmentData) UpdateID() {
	e.ID = fmt.Sprintf("%v_%v", e.RemoteEndpointID, e.EnvironmentID)
=======
// HTTPRequest encapsulates a request made over HTTP(s).
type HTTPRequest struct {
	Method  string                 `json:"method"`
	URL     string                 `json:"url"`
	Body    string                 `json:"body"`
	Headers map[string]interface{} `json:"headers"`
	Query   map[string]string      `json:"query"`
>>>>>>> 6384c923
}

// Validate validates the model.
func (e *RemoteEndpoint) Validate() Errors {
	errors := make(Errors)
	if e.Name == "" {
		errors.add("name", "must not be blank")
	}
	if e.Codename == "" {
		errors.add("codename", "must not be blank")
	}
	if code.IsReserved(e.Codename) {
		errors.add("codename", "is a reserved word and may not be used")
	}
	if !code.IsValidVariableIdentifier(e.Codename) {
		errors.add("codename", "must start with A-Z a-z _ and may only contain A-Z a-z 0-9 _")
	}
	switch e.Type {
	case RemoteEndpointTypeHTTP:
		e.ValidateHTTP(errors)
	case RemoteEndpointTypeSoap:
	case RemoteEndpointTypeMySQL, RemoteEndpointTypeSQLServer,
		RemoteEndpointTypePostgres, RemoteEndpointTypeMongo:
		_, err := e.DBConfig()
		if err != nil {
			errors.add("base", fmt.Sprintf("error in database config: %s", err))
		}
	default:
		errors.add("base", fmt.Sprintf("unknown endpoint type %q", e.Type))
	}
	if status := e.Status; status.Valid {
		val, _ := status.Value() // error always nil
		switch val {
		case RemoteEndpointStatusFailed, RemoteEndpointStatusProcessing,
			RemoteEndpointStatusSuccess, RemoteEndpointStatusPending:
		default:
			errors.add("status", fmt.Sprintf("Invalid value for status: %v", val))
		}
	}

	return errors
}

func (e *RemoteEndpoint) ValidateHTTP(errors Errors) {
	request := &HTTPRequest{}
	if err := json.Unmarshal(e.Data, request); err != nil {
		errors.add("base", fmt.Sprintf("error in http config: %s", err))
		return
	}
	url, err := url.Parse(request.URL)
	if err != nil {
		errors.add("url", fmt.Sprintf("error parsing url: %s", err))
		return
	}
	switch url.Scheme {
	case "", "http", "https":
	default:
		errors.add("url", "url scheme must be 'http' or 'https'")
	}
}

// ValidateFromDatabaseError translates possible database constraint errors
// into validation errors.
func (e *RemoteEndpoint) ValidateFromDatabaseError(err error) Errors {
	errors := make(Errors)
	if apsql.IsUniqueConstraint(err, "remote_endpoints", "api_id", "name") {
		errors.add("name", "is already taken")
	}
	if apsql.IsNotNullConstraint(err, "remote_endpoint_environment_data", "environment_id") {
		errors.add("environment_data", "must include a valid environment in this API")
	}
	return errors
}

// AllRemoteEndpointsForAPIIDAndAccountID returns all remoteEndpoints on the Account's API in default order.
func AllRemoteEndpointsForAPIIDAndAccountID(db *apsql.DB, apiID, accountID int64) ([]*RemoteEndpoint, error) {
	return _remoteEndpoints(db, 0, apiID, accountID)
}

// AllRemoteEndpointsForIDsInEnvironment returns all remoteEndpoints with id specified,
// populated with environment data
func AllRemoteEndpointsForIDsInEnvironment(db *apsql.DB, ids []int64, environmentID int64) ([]*RemoteEndpoint, error) {
	if len(ids) == 0 {
		return nil, nil
	}

	idQuery := apsql.NQs(len(ids))
	query := `SELECT
		remote_endpoints.api_id as api_id,
		remote_endpoints.id as id,
		remote_endpoints.name as name,
		remote_endpoints.codename as codename,
		remote_endpoints.type as type,
		remote_endpoints.data as data,
		remote_endpoint_environment_data.data as selected_env_data,
		remote_endpoints.status as status,
		remote_endpoints.status_message as status_message,
		soap_remote_endpoints.id as soap_id
	FROM remote_endpoints
	LEFT JOIN remote_endpoint_environment_data
		ON remote_endpoints.id = remote_endpoint_environment_data.remote_endpoint_id
	 AND remote_endpoint_environment_data.environment_id = ?
	LEFT JOIN soap_remote_endpoints
	  ON remote_endpoints.id = soap_remote_endpoints.remote_endpoint_id
	WHERE remote_endpoints.id IN (` + idQuery + `);`

	args := []interface{}{environmentID}
	for _, id := range ids {
		args = append(args, id)
	}

	return mapRemoteEndpoints(db, query, args...)
}

func newRemoteEndpoint(rowResult map[string]interface{}) *RemoteEndpoint {
	remoteEndpoint := new(RemoteEndpoint)

	if apiID, ok := rowResult["api_id"].(int64); ok {
		remoteEndpoint.APIID = apiID
	}
	if id, ok := rowResult["id"].(int64); ok {
		remoteEndpoint.ID = id
	}
	if name, ok := rowResult["name"].([]byte); ok {
		remoteEndpoint.Name = string(name)
	}
	if codename, ok := rowResult["codename"].([]byte); ok {
		remoteEndpoint.Codename = string(codename)
	}
	if description, ok := rowResult["description"].([]byte); ok {
		remoteEndpoint.Description = string(description)
	}
	if _type, ok := rowResult["type"].([]byte); ok {
		remoteEndpoint.Type = string(_type)
	}
	if status, ok := rowResult["status"].([]byte); ok {
		remoteEndpoint.Status = apsql.MakeNullString(string(status))
	}
	if statusMessage, ok := rowResult["statusMessage"].([]byte); ok {
		remoteEndpoint.StatusMessage = apsql.MakeNullString(string(statusMessage))
	}
	if data, ok := rowResult["data"].([]byte); ok {
		remoteEndpoint.Data = types.JsonText(json.RawMessage(data))
	}
	if selectedEnvData, ok := rowResult["selected_env_data"].([]byte); ok {
		envData := types.JsonText(json.RawMessage(selectedEnvData))
		remoteEndpoint.SelectedEnvironmentData = &envData
	}
	if soapID, ok := rowResult["soap_id"].(int64); ok {
		remoteEndpoint.Soap = new(SoapRemoteEndpoint)
		remoteEndpoint.Soap.ID = soapID
	}
	if wsdl, ok := rowResult["wsdl"].([]byte); ok {
		remoteEndpoint.Soap.Wsdl = string(wsdl)
	}

	return remoteEndpoint
}

func mapRemoteEndpoints(db *apsql.DB, query string, args ...interface{}) ([]*RemoteEndpoint, error) {
	remoteEndpoints := []*RemoteEndpoint{}
	rows, err := db.Queryx(query, args...)
	if err != nil {
		return nil, aperrors.NewWrapped("[model/remote_endpoint.go] Error fetching all remote endpoints for IDS in environment", err)
	}
	for rows.Next() {
		rowResult := make(map[string]interface{})
		err := rows.MapScan(rowResult)
		if err != nil {
			return nil, aperrors.NewWrapped("[model/remote_endpoint.go] Error scanning row while getting all remote endpoints", err)
		}

		remoteEndpoints = append(remoteEndpoints, newRemoteEndpoint(rowResult))
	}
	return remoteEndpoints, err
}

// FindRemoteEndpointForAPIIDAndAccountID returns the remoteEndpoint with the id, api id, and account_id specified.
func FindRemoteEndpointForAPIIDAndAccountID(db *apsql.DB, id, apiID, accountID int64) (*RemoteEndpoint, error) {
	endpoints, err := _remoteEndpoints(db, id, apiID, accountID)
	if err != nil {
		return nil, err
	}
	if len(endpoints) == 0 {
		return nil, fmt.Errorf("No endpoint with id %d found", id)
	}
	return endpoints[0], nil
}

func _remoteEndpoints(db *apsql.DB, id, apiID, accountID int64) ([]*RemoteEndpoint, error) {
	query := `SELECT
		remote_endpoints.api_id as api_id,
	  remote_endpoints.id as id,
	  remote_endpoints.name as name,
		remote_endpoints.codename as codename,
	  remote_endpoints.description as description,
	  remote_endpoints.type as type,
		remote_endpoints.data as data,
		remote_endpoints.status as status,
		remote_endpoints.status_message as status_message,
		soap_remote_endpoints.id as soap_id,
		soap_remote_endpoints.wsdl as wsdl
	FROM remote_endpoints, apis
	LEFT JOIN soap_remote_endpoints ON remote_endpoints.id = soap_remote_endpoints.remote_endpoint_id
	WHERE `
	args := []interface{}{}
	if id != 0 {
		query = query + "remote_endpoints.id = ? AND "
		args = append(args, id)
	}
	query = query +
		`   remote_endpoints.api_id = ?
	  AND remote_endpoints.api_id = apis.id
	  AND apis.account_id = ?
  ORDER BY
	  remote_endpoints.name ASC,
		remote_endpoints.id ASC;`
	args = append(args, apiID, accountID)

	remoteEndpoints, err := mapRemoteEndpoints(db, query, args...)
	if err != nil {
		return nil, err
	}
	if len(remoteEndpoints) == 0 {
		return remoteEndpoints, nil
	}

	var endpointIDs []interface{}
	for _, endpoint := range remoteEndpoints {
		endpointIDs = append(endpointIDs, endpoint.ID)
	}
	idQuery := apsql.NQs(len(remoteEndpoints))
	environmentData := []*RemoteEndpointEnvironmentData{}
	err = db.Select(&environmentData,
		`SELECT
			remote_endpoint_environment_data.remote_endpoint_id as remote_endpoint_id,
			remote_endpoint_environment_data.environment_id as environment_id,
			remote_endpoint_environment_data.data as data
		FROM remote_endpoint_environment_data, remote_endpoints, environments
		WHERE remote_endpoint_environment_data.remote_endpoint_id IN (`+idQuery+`)
			AND remote_endpoint_environment_data.environment_id = environments.id
			AND remote_endpoint_environment_data.remote_endpoint_id = remote_endpoints.id
		ORDER BY
			remote_endpoints.name ASC,
			remote_endpoints.id ASC,
			environments.name ASC;`,
		endpointIDs...)
	if err != nil {
		return nil, err
	}
	var endpointIndex int64
	for _, envData := range environmentData {
		for remoteEndpoints[endpointIndex].ID != envData.RemoteEndpointID {
			endpointIndex++
		}
		endpoint := remoteEndpoints[endpointIndex]
		envData.Type = endpoint.Type
		envData.UpdateID()
		endpoint.EnvironmentData = append(endpoint.EnvironmentData, envData)
	}
	return remoteEndpoints, err
}

// CanDeleteRemoteEndpoint checks whether deleting would violate any constraints
func CanDeleteRemoteEndpoint(tx *apsql.Tx, id int64) error {
	var count int64
	if err := tx.Get(&count,
		`SELECT COUNT(id) FROM proxy_endpoint_calls
		 WHERE remote_endpoint_id = ?;`, id); err != nil {
		return errors.New("Could not check if endpoint could be deleted.")
	}

	if count > 0 {
		return errors.New("There are proxy endpoint calls that reference this endpoint.")
	}

	return nil
}

func beforeDelete(remoteEndpoint *RemoteEndpoint, tx *apsql.Tx) error {
	if remoteEndpoint.Status.String == RemoteEndpointStatusPending {
		return fmt.Errorf("Unable to delete remote endpoint -- status is currently %s", RemoteEndpointStatusPending)
	}

	if remoteEndpoint.Type != RemoteEndpointTypeSoap {
		return nil
	}

	soapRemoteEndpoint, err := FindSoapRemoteEndpointByRemoteEndpointID(tx.DB, remoteEndpoint.ID)
	if err != nil {
		return aperrors.NewWrapped("[model/remote_endpoint.go] Unable to find soap remote endpoint by remote endpoint ID", err)
	}

	remoteEndpoint.Soap = soapRemoteEndpoint

	return nil
}

// DeleteRemoteEndpointForAPIIDAndAccountID deletes the remoteEndpoint with the id, api_id and account_id specified.
func DeleteRemoteEndpointForAPIIDAndAccountID(tx *apsql.Tx, id, apiID, accountID, userID int64) error {
	var endpoints []*RemoteEndpoint
	err := tx.Select(&endpoints,
		`SELECT remote_endpoints.id as id,
		  remote_endpoints.type as type,
			remote_endpoints.data as data,
			remote_endpoints.status as status
		FROM remote_endpoints
		WHERE remote_endpoints.id = ?
		AND remote_endpoints.api_id IN
			(SELECT id FROM apis WHERE id = ? AND account_id = ?);`,
		id, apiID, accountID)
	if err != nil {
		return err
	}

	if len(endpoints) != 1 {
		return fmt.Errorf("found multiple remote endpoints for endpoint id %d", id)
	}
	endpoint := endpoints[0]
	var msg interface{}
	if endpoint.Type != RemoteEndpointTypeHTTP && endpoint.Type != RemoteEndpointTypeSoap {
		conf, err := endpoint.DBConfig()
		switch err {
		case nil:
			msg = conf
		default:
			msg = err
		}
	}

	if err := beforeDelete(endpoint, tx); err != nil {
		return err
	}

	err = tx.DeleteOne(
		`DELETE FROM remote_endpoints
		WHERE remote_endpoints.id = ?
			AND remote_endpoints.api_id IN
				(SELECT id FROM apis WHERE id = ? AND account_id = ?);`,
		id, apiID, accountID)
	if err != nil {
		return err
	}

	if err = afterDelete(endpoint, accountID, userID, apiID, tx); err != nil {
		return err
	}

	return tx.Notify("remote_endpoints", accountID, userID, apiID, id, apsql.Delete, msg)
}

func afterDelete(remoteEndpoint *RemoteEndpoint, accountID, userID, apiID int64, tx *apsql.Tx) error {

	if remoteEndpoint.Type != RemoteEndpointTypeSoap {
		return nil
	}

	err := DeleteJarFile(remoteEndpoint.Soap.ID)
	if err != nil {
		log.Printf("%s Unable to delete jar file for SoapRemoteEndpoint: %v", config.System, err)
	}

	// trigger a notification for soap_remote_endpoints
	err = tx.Notify("soap_remote_endpoints", accountID, userID, apiID, remoteEndpoint.Soap.ID, apsql.Delete, remoteEndpoint.Soap.ID)
	if err != nil {
		return fmt.Errorf("%s Failed to send notification that soap_remote_endpoint was deleted for id %d: %v", config.System, remoteEndpoint.Soap.ID, err)
	}

	return nil
}

// DBConfig gets a DB Specifier for database endpoints, or nil for non database
// endpoints, and returns any validation errors generated for the Config.
func (e *RemoteEndpoint) DBConfig() (db.Specifier, error) {
	switch e.Type {
	case RemoteEndpointTypeSQLServer:
		return re.SQLServerConfig(e.Data)
	case RemoteEndpointTypePostgres:
		return re.PostgresConfig(e.Data)
	case RemoteEndpointTypeMySQL:
		return re.MySQLConfig(e.Data)
	case RemoteEndpointTypeMongo:
		return re.MongoConfig(e.Data)
	default:
		return nil, fmt.Errorf("unknown database endpoint type %q", e.Type)
	}
}

func removeJSONField(jsonText types.JsonText, fieldName string) (types.JsonText, error) {
	dataAsByteArray := []byte(json.RawMessage(jsonText))
	targetMap := make(map[string]interface{})
	err := json.Unmarshal(dataAsByteArray, &targetMap)
	if err != nil {
		return nil, fmt.Errorf("Unable to decode data: %v", err)
	}

	delete(targetMap, fieldName)
	result, err := json.Marshal(targetMap)
	if err != nil {
		return nil, fmt.Errorf("Unable to encode data: %v", err)
	}

	return types.JsonText(json.RawMessage(result)), nil
}

func (e *RemoteEndpoint) beforeInsert(tx *apsql.Tx) error {
	if e.Type != RemoteEndpointTypeSoap {
		return nil
	}

	e.Status = apsql.MakeNullString(RemoteEndpointStatusPending)
	soap, err := NewSoapRemoteEndpoint(e)
	if err != nil {
		return fmt.Errorf("Unable to construct SoapRemoteEndpoint object: %v", err)
	}

	e.Soap = &soap

	var newVal types.JsonText
	if newVal, err = removeJSONField(e.Data, "wsdl"); err != nil {
		return err
	}
	e.Data = newVal

	return nil
}

// Insert inserts the remoteEndpoint into the database as a new row.
func (e *RemoteEndpoint) Insert(tx *apsql.Tx) error {
	encodedData, err := marshaledForStorage(e.Data)
	if err != nil {
		return err
	}

	if err := e.beforeInsert(tx); err != nil {
		return err
	}

	e.ID, err = tx.InsertOne(
		`INSERT INTO remote_endpoints (api_id, name, codename, description, type, status, status_message, data)
		VALUES ((SELECT id FROM apis WHERE id = ? AND account_id = ?),?,?,?,?,?,?,?)`,
		e.APIID, e.AccountID, e.Name, e.Codename, e.Description, e.Type, e.Status, e.StatusMessage, encodedData)
	if err != nil {
		return err
	}

	if err := e.afterInsert(tx); err != nil {
		return err
	}

	for _, envData := range e.EnvironmentData {
		encodedData, err := marshaledForStorage(envData.Data)
		if err != nil {
			return err
		}
		err = _insertRemoteEndpointEnvironmentData(tx, e.ID, envData.EnvironmentID,
			e.APIID, encodedData)
		if err != nil {
			return err
		}
		envData.UpdateID()
	}
	return tx.Notify("remote_endpoints", e.AccountID, e.UserID, e.APIID, e.ID, apsql.Insert)
}

func (e *RemoteEndpoint) afterInsert(tx *apsql.Tx) error {
	if e.Type != RemoteEndpointTypeSoap {
		return nil
	}

	e.Soap.RemoteEndpointID = e.ID
	err := e.Soap.Insert(tx)
	if err != nil {
		return fmt.Errorf("Unable to insert SoapRemoteEndpoint: %v", err)
	}

	return nil
}

func (e *RemoteEndpoint) beforeUpdate(tx *apsql.Tx) error {
	existingRemoteEndpoint, err := FindRemoteEndpointForAPIIDAndAccountID(tx.DB, e.ID, e.APIID, e.AccountID)
	if err != nil {
		return aperrors.NewWrapped("[remote_endpoints.go BeforeUpdate] Unable to fetch existing remote endpoint with id %d, api ID %d, account ID %d", err)
	}

	if existingRemoteEndpoint.Status.String == RemoteEndpointStatusPending {
		return fmt.Errorf("Unable to update remote endpoint %d -- status is currently %s", e.ID, RemoteEndpointStatusPending)
	}

	e.Status = existingRemoteEndpoint.Status
	e.StatusMessage = existingRemoteEndpoint.StatusMessage

	if e.Type != RemoteEndpointTypeSoap {
		return nil
	}

	soap, err := NewSoapRemoteEndpoint(e)
	if err != nil {
		return fmt.Errorf("Unable to construct SoapRemoteEndpoint object for update: %v", err)
	}

	soapRemoteEndpoint, err := FindSoapRemoteEndpointByRemoteEndpointID(tx.DB, e.ID)
	if err != nil {
		return fmt.Errorf("Unable to fetch SoapRemoteEndpoint with remote_endpoint_id of %d: %v", e.ID, err)
	}

	e.Soap = soapRemoteEndpoint
	var newVal types.JsonText
	if newVal, err = removeJSONField(e.Data, "wsdl"); err != nil {
		return err
	}
	e.Data = newVal

	if soap.Wsdl == "" {
		return nil
	}

	soapRemoteEndpoint.Wsdl = soap.Wsdl
	soapRemoteEndpoint.GeneratedJarThumbprint = ""
	soapRemoteEndpoint.RemoteEndpoint = e

	e.Status = apsql.MakeNullString(RemoteEndpointStatusPending)
	e.StatusMessage = apsql.MakeNullStringNull()

	return nil
}

// Update updates the remoteEndpoint in the database.
func (e *RemoteEndpoint) Update(tx *apsql.Tx) error {
	return e.update(tx, true)
}

func (e *RemoteEndpoint) update(tx *apsql.Tx, fireLifecycleHooks bool) error {
	// Get any database config for Flushing if needed.
	var msg interface{}
	if e.Type != RemoteEndpointTypeHTTP && e.Type != RemoteEndpointTypeSoap {
		conf, err := e.DBConfig()
		switch err {
		case nil:
			msg = conf
		default:
			msg = err
		}
	}

	encodedData, err := marshaledForStorage(e.Data)
	if err != nil {
		return err
	}

	if fireLifecycleHooks {
		if err := e.beforeUpdate(tx); err != nil {
			return err
		}
	}

	err = tx.UpdateOne(
		`UPDATE remote_endpoints
		SET name = ?, codename = ?, description = ?, status = ?, status_message = ?, data = ?
		WHERE remote_endpoints.id = ?
			AND remote_endpoints.api_id IN
				(SELECT id FROM apis WHERE id = ? AND account_id = ?);`,
		e.Name, e.Codename, e.Description, e.Status, e.StatusMessage, encodedData, e.ID, e.APIID, e.AccountID)
	if err != nil {
		return err
	}

	if fireLifecycleHooks {
		if err := e.afterUpdate(tx); err != nil {
			return err
		}
	}

	var existingEnvIDs []int64
	err = tx.Select(&existingEnvIDs,
		`SELECT environment_id
		FROM remote_endpoint_environment_data
		WHERE remote_endpoint_id = ?
		ORDER BY environment_id ASC;`,
		e.ID)
	if err != nil {
		return err
	}

	for _, envData := range e.EnvironmentData {
		encodedData, err := marshaledForStorage(envData.Data)
		if err != nil {
			return err
		}

		var found bool
		existingEnvIDs, found = popID(envData.EnvironmentID, existingEnvIDs)
		if found {
			_, err = tx.Exec(
				`UPDATE remote_endpoint_environment_data
				  SET data = ?
				WHERE remote_endpoint_id = ?
				  AND environment_id = ?;`,
				encodedData, e.ID, envData.EnvironmentID)
			if err != nil {
				return err
			}
		} else {
			err = _insertRemoteEndpointEnvironmentData(tx, e.ID, envData.EnvironmentID,
				e.APIID, encodedData)
			if err != nil {
				return err
			}
		}
		envData.UpdateID()
	}

	if len(existingEnvIDs) == 0 {
		return tx.Notify("remote_endpoints", e.AccountID, e.UserID, e.APIID, e.ID, apsql.Update, msg)
	}

	args := []interface{}{e.ID}
	for _, envID := range existingEnvIDs {
		args = append(args, envID)
	}
	idQuery := apsql.NQs(len(existingEnvIDs))
	_, err = tx.Exec(
		`DELETE FROM remote_endpoint_environment_data
		WHERE remote_endpoint_id = ? AND environment_id IN (`+idQuery+`);`,
		args...)

	if err != nil {
		return err
	}
	return tx.Notify("remote_endpoints", e.AccountID, e.UserID, e.APIID, e.ID, apsql.Update, msg)
}

func (e *RemoteEndpoint) afterUpdate(tx *apsql.Tx) error {
	if e.Type != RemoteEndpointTypeSoap {
		return nil
	}

	if e.Soap.Wsdl != "" {
		err := e.Soap.Update(tx)
		if err != nil {
			return fmt.Errorf("Unable to update SoapRemoteEndpoint: %v", err)
		}
	}

	return nil
}

func _insertRemoteEndpointEnvironmentData(tx *apsql.Tx, rID, eID, apiID int64,
	data string) error {
	_, err := tx.Exec(
		`INSERT INTO remote_endpoint_environment_data
			(remote_endpoint_id, environment_id, data)
			VALUES (?, (SELECT id FROM environments WHERE id = ? AND api_id = ?), ?);`,
		rID, eID, apiID, data)
	return err
}

func (e *RemoteEndpoint) encodeWsdlForExport() error {

	encodedWsdlStr := dataurl.EncodeBytes([]byte(e.Soap.Wsdl))
	buf := bytes.NewBuffer([]byte{})
	buf.WriteString(quote)
	buf.WriteString(encodedWsdlStr)
	buf.WriteString(quote)
	encodedWsdl := json.RawMessage(buf.Bytes())

	dataPayload := make(map[string]*json.RawMessage)
	err := json.Unmarshal(e.Data, &dataPayload)
	if err != nil {
		return aperrors.NewWrapped("[model/api_import_export.go] Unmarshaling data for encoding", err)
	}

	dataPayload["wsdl"] = &encodedWsdl
	bytes, err := json.Marshal(&dataPayload)
	if err != nil {
		return aperrors.NewWrapped("[model/api_import_export.go] Marshaling data for encoding", err)
	}

	newData := json.RawMessage(bytes)
	e.Data = types.JsonText(newData)

	return nil
}<|MERGE_RESOLUTION|>--- conflicted
+++ resolved
@@ -87,10 +87,10 @@
 	ExportEnvironmentIndex int `json:"environment_index,omitempty"`
 }
 
-<<<<<<< HEAD
 func (e *RemoteEndpointEnvironmentData) UpdateID() {
 	e.ID = fmt.Sprintf("%v_%v", e.RemoteEndpointID, e.EnvironmentID)
-=======
+}
+
 // HTTPRequest encapsulates a request made over HTTP(s).
 type HTTPRequest struct {
 	Method  string                 `json:"method"`
@@ -98,7 +98,6 @@
 	Body    string                 `json:"body"`
 	Headers map[string]interface{} `json:"headers"`
 	Query   map[string]string      `json:"query"`
->>>>>>> 6384c923
 }
 
 // Validate validates the model.
