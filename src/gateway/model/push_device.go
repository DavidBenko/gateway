--- conflicted
+++ resolved
@@ -16,12 +16,8 @@
 	ID               int64          `json:"id,omitempty" path:"id"`
 	RemoteEndpointID int64          `json:"remote_endpoint_id" db:"remote_endpoint_id"`
 	PushChannelID    int64          `json:"push_channel_id" path:"pushChannelID"`
-<<<<<<< HEAD
 	Expires          int64          `json:"expires,omitempty"`
-=======
-	Expires          int64          `json:"expires"`
 	QOS              int64          `json:"qos"`
->>>>>>> b3e35226
 	Name             string         `json:"name"`
 	Type             string         `json:"type"`
 	Token            string         `json:"token"`
