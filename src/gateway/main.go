package main

import (
	"bufio"
	"fmt"
	"log"
	"math/rand"
	"os"
	"os/signal"
	"runtime"
	"strconv"
	"strings"
	"syscall"
	"time"

	"gateway/admin"
	"gateway/config"
<<<<<<< HEAD
	"gateway/http"
	"gateway/license"
	"gateway/mail"
=======
	"gateway/errors/report"
	"gateway/license"
	"gateway/logreport"
>>>>>>> 9c284ce6
	"gateway/model"
	"gateway/proxy"
	"gateway/service"
	"gateway/soap"
	"gateway/sql"
	"gateway/version"
)

func init() {
	rand.Seed(time.Now().UnixNano())
}

func main() {
	if versionCheck() {
		fmt.Printf("Gateway %s (%s)\n",
			version.Name(), version.Commit())
		return
	}

	runtime.GOMAXPROCS(runtime.NumCPU())

	// Setup logging
	log.SetFlags(log.Ldate | log.Lmicroseconds)
	log.SetOutput(admin.Interceptor)

	// Parse configuration
	conf, err := config.Parse(os.Args[1:])
	if err != nil {
		logreport.Fatalf("%s Error parsing config file: %v", config.System, err)
	}

	logreport.Printf("%s Running Gateway %s (%s)",
		config.System, version.Name(), version.Commit())

	// Set up error reporting
	if conf.Airbrake.APIKey != "" && conf.Airbrake.ProjectID != 0 && !conf.DevMode() {
		abEnv := "production"
		if conf.Airbrake.Environment != "" {
			abEnv = conf.Airbrake.Environment
		}
		report.RegisterReporter(report.ConfigureAirbrake(conf.Airbrake.APIKey, conf.Airbrake.ProjectID, abEnv))
	}

	// Setup the database
	db, err := sql.Connect(conf.Database)
	if err != nil {
		logreport.Fatalf("%s Error connecting to database: %v", config.System, err)
	}

	// Require a valid license key
	license.ValidateForever(conf.License, time.Hour)

	//check for sneaky people
	if license.DeveloperVersion {
		logreport.Printf("%s Checking developer version license constraints", config.System)
		accounts, _ := model.AllAccounts(db)
		if len(accounts) > license.DeveloperVersionAccounts {
			logreport.Fatalf("Developer version allows %v account(s).", license.DeveloperVersionAccounts)
		}
		for _, account := range accounts {
			var count int
			db.Get(&count, db.SQL("users/count"), account.ID)
			if count > license.DeveloperVersionUsers {
				logreport.Fatalf("Developer version allows %v user(s).", license.DeveloperVersionUsers)
			}

			apis, _ := model.AllAPIsForAccountID(db, account.ID)
			if len(apis) > license.DeveloperVersionAPIs {
				logreport.Fatalf("Developer version allows %v api(s).", license.DeveloperVersionAPIs)
			}
			for _, api := range apis {
				var count int
				db.Get(&count, db.SQL("proxy_endpoints/count_active"), api.ID)
				if count > license.DeveloperVersionProxyEndpoints {
					logreport.Fatalf("Developer version allows %v active proxy endpoint(s).", license.DeveloperVersionProxyEndpoints)
				}
			}
		}
	}

	if !db.UpToDate() {
		if conf.Database.Migrate || conf.DevMode() {
			if err = db.Migrate(); err != nil {
				logreport.Fatalf("Error migrating database: %v", err)
			}
		} else {
			logreport.Fatalf("%s The database is not up to date. "+
				"Please migrate by invoking with the -db-migrate flag.",
				config.System)
		}
	}

	commands := config.Commands()
	if len(commands) > 0 {
		processCommands(commands, conf, db)
		return
	}

	// Set up dev mode account
	if conf.DevMode() {
		if _, err := model.FirstAccount(db); err != nil {
			logreport.Printf("%s Creating development account", config.System)
			if err := createDevAccount(db); err != nil {
				logreport.Fatalf("Could not create account: %v", err)
			}
		}
		if account, err := model.FirstAccount(db); err == nil {
			if users, _ := model.AllUsersForAccountID(db, account.ID); len(users) == 0 {
				logreport.Printf("%s Creating development user", config.System)
				if err := createDevUser(db); err != nil {
					logreport.Fatalf("Could not create account: %v", err)
				}
			}
		} else {
			logreport.Fatal("Dev account doesn't exist")
		}
	}

	service.ElasticLoggingService(conf.Elastic)
	service.BleveLoggingService(conf.Bleve)
	service.LogPublishingService(conf.Admin)

	model.InitializeRemoteEndpointTypes(conf.RemoteEndpoint)

	// Write script remote endpoints to tmp fireLifecycleHooks
	err = model.WriteAllScriptFiles(db)
	if err != nil {
		logreport.Printf("%s Unable to write script files due to error: %v", config.System, err)
	}

	// Configure SOAP
	err = soap.Configure(conf.Soap, conf.DevMode())
	if err != nil {
		logreport.Printf("%s Unable to configure SOAP due to error: %v.  SOAP services will not be available.", config.System, err)
	}

	// Start up listeners for soap_remote_endpoints, so that we can keep the file system in sync with the DB
	model.StartSoapRemoteEndpointUpdateListener(db)

	// Start the proxy
	logreport.Printf("%s Starting server", config.System)
	proxy := proxy.NewServer(conf, db)
	go proxy.Run()

	sigs := make(chan os.Signal, 1)
	done := make(chan bool)

	signal.Notify(sigs, syscall.SIGINT, syscall.SIGKILL, syscall.SIGTERM)
	go func() {
		sig := <-sigs
		err := soap.Shutdown(sig)
		if err != nil {
			logreport.Printf("Error shutting down SOAP service: %v", err)
		}
		done <- true
	}()

	<-done

	logreport.Println("Shutdown complete")
}

func versionCheck() bool {
	return len(os.Args) >= 2 &&
		strings.ToLower(os.Args[1:2][0]) == "-version"
}

func createDevAccount(db *sql.DB) error {
	devAccount := &model.Account{Name: "Dev Account"}
	tx, err := db.Begin()
	if err != nil {
		return err
	}
	if err = devAccount.Insert(tx); err != nil {
		return err
	}
	if err = tx.Commit(); err != nil {
		return err
	}
	return nil
}

var symbols = []rune("0123456789abcdefghijklmnopqrstuvwxyzABCDEFGHIJKLMNOPQRSTUVWXYZ")

func randomPassword() string {
	password := make([]rune, 16)
	for i := range password {
		password[i] = symbols[rand.Intn(len(symbols))]
	}
	return string(password)
}

func createDevUser(db *sql.DB) error {
	account, err := model.FirstAccount(db)
	if err != nil {
		return err
	}
	user := &model.User{
		AccountID:   account.ID,
		Name:        "developer",
		Email:       "developer@justapis.com",
		NewPassword: randomPassword(),
		Confirmed:   true,
	}
	tx, err := db.Begin()
	if err != nil {
		return err
	}
	if err = user.Insert(tx); err != nil {
		return err
	}
	if err = tx.Commit(); err != nil {
		return err
	}
	return nil
}

type Process func(params map[string]string, conf config.Configuration, db *sql.DB)

type Parameter struct {
	Name     string
	Required bool
}

type Command struct {
	Parameters []Parameter
	Usage      string
	Process    Process
}

var commands = map[string]Command{
	"accounts": {
		[]Parameter{},
		"accounts",
		accounts,
	},
	"accounts:create": {
		[]Parameter{
			{"name", true},
		},
		"accounts:create name:\"<name>\"",
		accountsCreate,
	},
	"accounts:update": {
		[]Parameter{
			{"id", true},
			{"name", false},
		},
		"accounts:update <id> [name:\"<name>\"]",
		accountsUpdate,
	},
	"accounts:destroy": {
		[]Parameter{
			{"id", true},
		},
		"accounts:destroy <id>",
		accountsDestroy,
	},
	"users": {
		[]Parameter{
			{"id", true},
		},
		"users <account-id>",
		users,
	},
	"users:create": {
		[]Parameter{
			{"id", true},
			{"name", true},
			{"email", true},
			{"password", true},
			{"admin", true},
			{"confirmed", true},
		},
		"users:create <account-id> name:\"<name>\" email:<email> password:<password> admin:<true/false> confirmed:<true/false>",
		usersCreate,
	},
	"users:update": {
		[]Parameter{
			{"id", true},
			{"name", false},
			{"email", false},
			{"password", false},
			{"admin", false},
			{"confirmed", false},
		},
		"users:update <id> [name:\"<name>\"] [email:<email>] [password:<password>] [admin:<true/false>] [confirmed:<true/false>]",
		usersUpdate,
	},
	"users:destroy": {
		[]Parameter{
			{"id", true},
		},
		"users:destroy <id>",
		usersDestroy,
	},
}

func getParameters(command string, params []string) map[string]string {
	cmd, ok := commands[command]
	if !ok {
		fmt.Println("invalid command")
		return nil
	}

	values := map[string]string{}
	for _, param := range params {
		value := strings.Split(param, ":")
		switch len(value) {
		case 1:
			values["id"] = value[0]
		case 2:
			values[value[0]] = value[1]
		}
	}
	for _, param := range cmd.Parameters {
		if param.Required && len(values[param.Name]) == 0 {
			fmt.Println(cmd.Usage)
			return nil
		}
	}
	return values
}

func getAccount(params map[string]string, db *sql.DB) *model.Account {
	id, err := strconv.Atoi(params["id"])
	if err != nil {
		log.Fatal(err)
	}
	account, err := model.FindAccount(db, int64(id))
	if err != nil {
		log.Fatal(err)
	}
	return account
}

func getUser(params map[string]string, db *sql.DB) *model.User {
	id, err := strconv.Atoi(params["id"])
	if err != nil {
		log.Fatal(err)
	}
	user, err := model.FindUserByID(db, int64(id))
	if err != nil {
		log.Fatal(err)
	}
	return user
}

func accounts(params map[string]string, conf config.Configuration, db *sql.DB) {
	accounts, err := model.AllAccounts(db)
	if err != nil {
		log.Fatal(err)
	}
	fmt.Println("=== Accounts")
	for _, account := range accounts {
		fmt.Printf("%v %v\n", account.ID, account.Name)
	}
}

func accountsCreate(params map[string]string, conf config.Configuration, db *sql.DB) {
	account := &model.Account{
		Name: params["name"],
	}
	err := db.DoInTransaction(func(tx *sql.Tx) error {
		return account.Insert(tx)
	})
	if err != nil {
		log.Fatal(err)
	}
	fmt.Printf("Create account %v %v\n", account.ID, account.Name)
}

func accountsUpdate(params map[string]string, conf config.Configuration, db *sql.DB) {
	account := getAccount(params, db)
	if params["name"] != "" {
		account.Name = params["name"]
	}
	err := db.DoInTransaction(func(tx *sql.Tx) error {
		return account.Update(tx)
	})
	if err != nil {
		log.Fatal(err)
	}
	fmt.Printf("Updated account %v %v\n", account.ID, account.Name)
}

func accountsDestroy(params map[string]string, conf config.Configuration, db *sql.DB) {
	account := getAccount(params, db)
	fmt.Printf("delete account: %v %v?\n", account.ID, account.Name)
	fmt.Printf("enter id (%v):", account.ID)
	reader := bufio.NewReader(os.Stdin)
	response, err := reader.ReadString('\n')
	if err != nil {
		log.Fatal(err)
	}
	response = strings.Trim(response, "\n")
	enteredId, err := strconv.Atoi(response)
	if err != nil {
		log.Fatal(err)
	}
	if account.ID != int64(enteredId) {
		log.Fatal("the entered id doesn't match")
	}
	fmt.Printf("enter name (%v):", account.Name)
	response, err = reader.ReadString('\n')
	if err != nil {
		log.Fatal(err)
	}
	response = strings.Trim(response, "\n")
	if account.Name != response {
		log.Fatal("the entered name doesn't match")
	}
	err = db.DoInTransaction(func(tx *sql.Tx) error {
		return model.DeleteAccount(tx, account.ID)
	})
	if err != nil {
		log.Fatal(err)
	}
	fmt.Printf("Destroyed account %v %v\n", account.ID, account.Name)
}

func users(params map[string]string, conf config.Configuration, db *sql.DB) {
	account := getAccount(params, db)
	users, err := model.AllUsersForAccountID(db, account.ID)
	if err != nil {
		log.Fatal(err)
	}
	fmt.Printf("=== Users for Account %v %v\n", account.ID, account.Name)
	for _, user := range users {
		s := fmt.Sprintf("%v %v %v", user.ID, user.Name, user.Email)
		if user.Admin {
			s += " admin"
		}
		if user.Confirmed {
			s += " confirmed"
		}
		fmt.Printf("%v\n", s)
	}
}

func usersCreate(params map[string]string, conf config.Configuration, db *sql.DB) {
	account := getAccount(params, db)
	_admin := false
	if params["admin"] == "true" {
		_admin = true
	}
	confirmed := false
	if params["confirmed"] == "true" {
		confirmed = true
	}
	user := &model.User{
		AccountID:   account.ID,
		Name:        params["name"],
		Email:       params["email"],
		NewPassword: params["password"],
		Admin:       _admin,
		Confirmed:   confirmed,
	}
	err := db.DoInTransaction(func(tx *sql.Tx) error {
		err := user.Insert(tx)
		if err != nil {
			return err
		}
		if !confirmed {
			return mail.SendConfirmEmail(conf.SMTP, conf.Proxy, user, tx)
		}
		return nil
	})
	if err != nil {
		log.Fatal(err)
	}
	fmt.Printf("Created user %v %v for account %v %v\n", user.ID, user.Email,
		account.ID, account.Name)
}

func usersUpdate(params map[string]string, conf config.Configuration, db *sql.DB) {
	user := getUser(params, db)
	if params["name"] != "" {
		user.Name = params["name"]
	}
	if params["email"] != "" {
		user.Email = params["email"]
	}
	if params["password"] != "" {
		user.NewPassword = params["password"]
	}
	if params["admin"] != "" {
		if params["admin"] == "true" {
			user.Admin = true
		} else {
			user.Admin = false
		}
	}
	if params["confirmed"] != "" {
		if params["confirmed"] == "true" {
			user.Confirmed = true
		} else {
			user.Confirmed = false
		}
	}
	err := db.DoInTransaction(func(tx *sql.Tx) error {
		return user.Update(tx)
	})
	if err != nil {
		log.Fatal(err)
	}
	account, err := model.FindAccount(db, user.AccountID)
	if err != nil {
		log.Fatal(err)
	}
	fmt.Printf("Updated user %v %v for account %v %v\n", user.ID, user.Email,
		account.ID, account.Name)
}

func usersDestroy(params map[string]string, conf config.Configuration, db *sql.DB) {
	user := getUser(params, db)
	fmt.Printf("delete user: %v %v?\n", user.ID, user.Email)
	fmt.Printf("enter id (%v):", user.ID)
	reader := bufio.NewReader(os.Stdin)
	response, err := reader.ReadString('\n')
	if err != nil {
		log.Fatal(err)
	}
	response = strings.Trim(response, "\n")
	enteredId, err := strconv.Atoi(response)
	if err != nil {
		log.Fatal(err)
	}
	if user.ID != int64(enteredId) {
		log.Fatal("the entered id doesn't match")
	}
	fmt.Printf("enter email (%v):", user.Email)
	response, err = reader.ReadString('\n')
	if err != nil {
		log.Fatal(err)
	}
	response = strings.Trim(response, "\n")
	if user.Email != response {
		log.Fatal("the entered email doesn't match")
	}
	err = db.DoInTransaction(func(tx *sql.Tx) error {
		err := model.CanDeleteUser(tx, user.ID, user.AccountID, http.AuthTypeAdmin)
		if err != nil {
			return err
		}
		return model.DeleteUserForAccountID(tx, user.ID, user.AccountID, 0)
	})
	if err != nil {
		log.Fatal(err)
	}
	account, err := model.FindAccount(db, user.AccountID)
	if err != nil {
		log.Fatal(err)
	}
	fmt.Printf("Destroyed user %v %v on account %v %v\n", user.ID, user.Email,
		account.ID, account.Name)
}

func processCommands(cmds []string, conf config.Configuration, db *sql.DB) {
	if cmds[0] == "help" {
		if len(cmds) > 1 {
			fmt.Println(commands[cmds[1]].Usage)
			return
		}
		for command := range commands {
			fmt.Println(command)
		}
		return
	}
	params := getParameters(cmds[0], cmds[1:])
	if params == nil {
		return
	}
	commands[cmds[0]].Process(params, conf, db)
}<|MERGE_RESOLUTION|>--- conflicted
+++ resolved
@@ -15,15 +15,11 @@
 
 	"gateway/admin"
 	"gateway/config"
-<<<<<<< HEAD
+	"gateway/errors/report"
 	"gateway/http"
 	"gateway/license"
+	"gateway/logreport"
 	"gateway/mail"
-=======
-	"gateway/errors/report"
-	"gateway/license"
-	"gateway/logreport"
->>>>>>> 9c284ce6
 	"gateway/model"
 	"gateway/proxy"
 	"gateway/service"
@@ -351,11 +347,11 @@
 func getAccount(params map[string]string, db *sql.DB) *model.Account {
 	id, err := strconv.Atoi(params["id"])
 	if err != nil {
-		log.Fatal(err)
+		logreport.Fatal(err)
 	}
 	account, err := model.FindAccount(db, int64(id))
 	if err != nil {
-		log.Fatal(err)
+		logreport.Fatal(err)
 	}
 	return account
 }
@@ -363,11 +359,11 @@
 func getUser(params map[string]string, db *sql.DB) *model.User {
 	id, err := strconv.Atoi(params["id"])
 	if err != nil {
-		log.Fatal(err)
+		logreport.Fatal(err)
 	}
 	user, err := model.FindUserByID(db, int64(id))
 	if err != nil {
-		log.Fatal(err)
+		logreport.Fatal(err)
 	}
 	return user
 }
@@ -375,7 +371,7 @@
 func accounts(params map[string]string, conf config.Configuration, db *sql.DB) {
 	accounts, err := model.AllAccounts(db)
 	if err != nil {
-		log.Fatal(err)
+		logreport.Fatal(err)
 	}
 	fmt.Println("=== Accounts")
 	for _, account := range accounts {
@@ -391,7 +387,7 @@
 		return account.Insert(tx)
 	})
 	if err != nil {
-		log.Fatal(err)
+		logreport.Fatal(err)
 	}
 	fmt.Printf("Create account %v %v\n", account.ID, account.Name)
 }
@@ -405,7 +401,7 @@
 		return account.Update(tx)
 	})
 	if err != nil {
-		log.Fatal(err)
+		logreport.Fatal(err)
 	}
 	fmt.Printf("Updated account %v %v\n", account.ID, account.Name)
 }
@@ -417,30 +413,30 @@
 	reader := bufio.NewReader(os.Stdin)
 	response, err := reader.ReadString('\n')
 	if err != nil {
-		log.Fatal(err)
+		logreport.Fatal(err)
 	}
 	response = strings.Trim(response, "\n")
 	enteredId, err := strconv.Atoi(response)
 	if err != nil {
-		log.Fatal(err)
+		logreport.Fatal(err)
 	}
 	if account.ID != int64(enteredId) {
-		log.Fatal("the entered id doesn't match")
+		logreport.Fatal("the entered id doesn't match")
 	}
 	fmt.Printf("enter name (%v):", account.Name)
 	response, err = reader.ReadString('\n')
 	if err != nil {
-		log.Fatal(err)
+		logreport.Fatal(err)
 	}
 	response = strings.Trim(response, "\n")
 	if account.Name != response {
-		log.Fatal("the entered name doesn't match")
+		logreport.Fatal("the entered name doesn't match")
 	}
 	err = db.DoInTransaction(func(tx *sql.Tx) error {
 		return model.DeleteAccount(tx, account.ID)
 	})
 	if err != nil {
-		log.Fatal(err)
+		logreport.Fatal(err)
 	}
 	fmt.Printf("Destroyed account %v %v\n", account.ID, account.Name)
 }
@@ -449,7 +445,7 @@
 	account := getAccount(params, db)
 	users, err := model.AllUsersForAccountID(db, account.ID)
 	if err != nil {
-		log.Fatal(err)
+		logreport.Fatal(err)
 	}
 	fmt.Printf("=== Users for Account %v %v\n", account.ID, account.Name)
 	for _, user := range users {
@@ -493,7 +489,7 @@
 		return nil
 	})
 	if err != nil {
-		log.Fatal(err)
+		logreport.Fatal(err)
 	}
 	fmt.Printf("Created user %v %v for account %v %v\n", user.ID, user.Email,
 		account.ID, account.Name)
@@ -528,11 +524,11 @@
 		return user.Update(tx)
 	})
 	if err != nil {
-		log.Fatal(err)
+		logreport.Fatal(err)
 	}
 	account, err := model.FindAccount(db, user.AccountID)
 	if err != nil {
-		log.Fatal(err)
+		logreport.Fatal(err)
 	}
 	fmt.Printf("Updated user %v %v for account %v %v\n", user.ID, user.Email,
 		account.ID, account.Name)
@@ -545,24 +541,24 @@
 	reader := bufio.NewReader(os.Stdin)
 	response, err := reader.ReadString('\n')
 	if err != nil {
-		log.Fatal(err)
+		logreport.Fatal(err)
 	}
 	response = strings.Trim(response, "\n")
 	enteredId, err := strconv.Atoi(response)
 	if err != nil {
-		log.Fatal(err)
+		logreport.Fatal(err)
 	}
 	if user.ID != int64(enteredId) {
-		log.Fatal("the entered id doesn't match")
+		logreport.Fatal("the entered id doesn't match")
 	}
 	fmt.Printf("enter email (%v):", user.Email)
 	response, err = reader.ReadString('\n')
 	if err != nil {
-		log.Fatal(err)
+		logreport.Fatal(err)
 	}
 	response = strings.Trim(response, "\n")
 	if user.Email != response {
-		log.Fatal("the entered email doesn't match")
+		logreport.Fatal("the entered email doesn't match")
 	}
 	err = db.DoInTransaction(func(tx *sql.Tx) error {
 		err := model.CanDeleteUser(tx, user.ID, user.AccountID, http.AuthTypeAdmin)
@@ -572,11 +568,11 @@
 		return model.DeleteUserForAccountID(tx, user.ID, user.AccountID, 0)
 	})
 	if err != nil {
-		log.Fatal(err)
+		logreport.Fatal(err)
 	}
 	account, err := model.FindAccount(db, user.AccountID)
 	if err != nil {
-		log.Fatal(err)
+		logreport.Fatal(err)
 	}
 	fmt.Printf("Destroyed user %v %v on account %v %v\n", user.ID, user.Email,
 		account.ID, account.Name)
