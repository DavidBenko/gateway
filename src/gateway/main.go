--- conflicted
+++ resolved
@@ -15,11 +15,8 @@
 
 	"gateway/admin"
 	"gateway/config"
-<<<<<<< HEAD
 	"gateway/core"
-=======
 	"gateway/docker"
->>>>>>> ac2c7fb4
 	"gateway/errors/report"
 	"gateway/http"
 	"gateway/license"
