--- conflicted
+++ resolved
@@ -11,12 +11,7 @@
 	"syscall"
 	"time"
 
-<<<<<<< HEAD
-	"os"
-
 	"gateway/admin"
-=======
->>>>>>> b19adc9d
 	"gateway/config"
 	"gateway/license"
 	"gateway/model"
@@ -121,11 +116,10 @@
 		}
 	}
 
-<<<<<<< HEAD
 	service.ElasticLoggingService(conf.Elastic)
 	service.BleveLoggingService(conf.Bleve)
 	service.LoggingService(conf.Admin)
-=======
+
 	// Configure SOAP
 	err = soap.Configure(conf.Soap, conf.DevMode())
 	if err != nil {
@@ -134,7 +128,6 @@
 
 	// Start up listeners for soap_remote_endpoints, so that we can keep the file system in sync with the DB
 	model.StartSoapRemoteEndpointUpdateListener(db)
->>>>>>> b19adc9d
 
 	// Start the proxy
 	log.Printf("%s Starting server", config.System)
