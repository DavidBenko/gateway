package admin

import (
	"encoding/json"
	"fmt"
	"io"
	"io/ioutil"
	"net/http"
	"reflect"
	"strconv"

	"gateway/config"
	aperrors "gateway/errors"
	aphttp "gateway/http"
	"gateway/logreport"
	"gateway/model"
	apsql "gateway/sql"

	"github.com/gorilla/mux"
)

func instanceID(r *http.Request) int64 {
	return parseID(mux.Vars(r)["id"])
}

func accountIDFromPath(r *http.Request) int64 {
	return parseID(mux.Vars(r)["accountID"])
}

func accountIDFromSession(r *http.Request) int64 {
	session := requestSession(r)
	return session.Values[accountIDKey].(int64)
}

func accountIDForDevMode(db *apsql.DB) func(r *http.Request) int64 {
	return func(r *http.Request) int64 {
		account, err := model.FirstAccount(db)
		if err != nil {
			logreport.Fatal("Could not get dev mode account")
		}
		return account.ID
	}
}

func userIDDummy(r *http.Request) int64 {
	return 0
}

func userIDFromSession(r *http.Request) int64 {
	session := requestSession(r)
	return session.Values[userIDKey].(int64)
}

func userIDForDevMode(db *apsql.DB) func(r *http.Request) int64 {
	return func(r *http.Request) int64 {
		account, err := model.FirstAccount(db)
		if err != nil {
			logreport.Fatal("Could not get dev mode account")
		}
		user, err := model.FindFirstUserForAccountID(db, account.ID)
		if err != nil {
			logreport.Fatal("Could not get dev mode user")
		}
		return user.ID
	}
}

func apiIDFromPath(r *http.Request) int64 {
	return parseID(mux.Vars(r)["apiID"])
}

func endpointIDFromPath(r *http.Request) int64 {
	return parseID(mux.Vars(r)["endpointID"])
}

func testIDFromPath(r *http.Request) int64 {
	return parseID(mux.Vars(r)["testID"])
}

<<<<<<< HEAD
func collectionIDFromPath(r *http.Request) int64 {
	return parseID(mux.Vars(r)["collectionID"])
=======
func mapFromPath(r *http.Request, object interface{}) {
	value := reflect.Indirect(reflect.ValueOf(object))
	typ3 := value.Type()
	for i := 0; i < typ3.NumField(); i++ {
		if path := typ3.Field(i).Tag.Get("path"); path != "" {
			value.Field(i).SetInt(parseID(mux.Vars(r)[path]))
		}
	}
}

func mapAccountID(id int64, object interface{}) {
	value := reflect.Indirect(reflect.ValueOf(object))
	typ3 := value.Type()
	if _, has := typ3.FieldByName("AccountID"); has {
		value.FieldByName("AccountID").SetInt(id)
	}
}

func mapUserID(id int64, object interface{}) {
	value := reflect.Indirect(reflect.ValueOf(object))
	typ3 := value.Type()
	if _, has := typ3.FieldByName("UserID"); has {
		value.FieldByName("UserID").SetInt(id)
	}
>>>>>>> d4deb18a
}

func parseID(id string) int64 {
	i, err := strconv.ParseInt(id, 10, 64)
	if err != nil {
		return -1
	}
	return i
}

func deserialize(dest interface{}, file io.Reader) aphttp.Error {
	body, err := ioutil.ReadAll(file)
	if err != nil {
		return aphttp.NewError(err, http.StatusInternalServerError)
	}

	err = json.Unmarshal(body, dest)
	if err != nil {
		return aphttp.NewError(err, http.StatusBadRequest)
	}

	return nil
}

func serialize(data interface{}, w http.ResponseWriter) aphttp.Error {
	dataJSON, err := json.MarshalIndent(data, "", "    ")
	if err != nil {
		logreport.Printf("%s Error serializing data: %v, %v", config.System, err, data)
		return aphttp.DefaultServerError()
	}

	fmt.Fprintf(w, "%s\n", string(dataJSON))
	return nil
}

// To be removed when SerializedValidationErrors are adopted everywhere
type wrappedErrors struct {
	Errors aperrors.Errors `json:"errors"`
}<|MERGE_RESOLUTION|>--- conflicted
+++ resolved
@@ -77,10 +77,10 @@
 	return parseID(mux.Vars(r)["testID"])
 }
 
-<<<<<<< HEAD
 func collectionIDFromPath(r *http.Request) int64 {
 	return parseID(mux.Vars(r)["collectionID"])
-=======
+}
+
 func mapFromPath(r *http.Request, object interface{}) {
 	value := reflect.Indirect(reflect.ValueOf(object))
 	typ3 := value.Type()
@@ -105,7 +105,6 @@
 	if _, has := typ3.FieldByName("UserID"); has {
 		value.FieldByName("UserID").SetInt(id)
 	}
->>>>>>> d4deb18a
 }
 
 func parseID(id string) int64 {
