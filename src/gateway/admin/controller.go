--- conflicted
+++ resolved
@@ -28,11 +28,8 @@
 //go:generate ./controller.rb --model PushMessage --reflect
 //go:generate ./controller.rb --model PushChannelMessage --reflect
 //go:generate ./controller.rb --model Plan --allow-create=false --allow-update=false --allow-delete=false
-<<<<<<< HEAD
 //go:generate ./controller.rb --model Sample --account
-=======
 //go:generate ./controller.rb --model Timer --reflect
->>>>>>> 93fd5787
 
 // ResourceController defines what we expect a controller to do to route
 // a RESTful resource
