package admin

import (
	"encoding/json"

	aphttp "gateway/http"
	"gateway/model"
	apsql "gateway/sql"

	"golang.org/x/net/websocket"
)

const (
	NOTIFY_COMMAND_REGISTER = iota
	NOTIFY_COMMAND_UNREGISTER
)

type Notification struct {
	Resource        string `json:"resource"`
	Action          string `json:"action"`
	ResourceID      int64  `json:"resource_id"`
	ProxyEndpointID int64  `json:"proxy_endpoint_id"`
	APIID           int64  `json:"api_id"`
	User            string `json:"user"`
	Tag             string `json:"tag"`
}

var RESOURCE_MAP = map[string]string{
<<<<<<< HEAD
	"accounts":         "account",
	"apis":             "api",
	"endpoint_groups":  "endpoint-group",
	"environments":     "environment",
	"hosts":            "host",
	"libraries":        "library",
	"proxy_endpoints":  "proxy-endpoint",
	"remote_endpoints": "remote-endpoint",
	"users":            "user",
=======
	"accounts":               "account",
	"apis":                   "api",
	"endpoint_groups":        "endpoint-group",
	"environments":           "environment",
	"hosts":                  "host",
	"libraries":              "library",
	"proxy_endpoints":        "proxy-endpoint",
	"proxy_endpoint_schemas": "proxy-endpoint-schema",
	"remote_endpoints":       "remote-endpoint",
>>>>>>> 9c284ce6
}

var ACTION_MAP = [...]string{
	"create",
	"update",
	"delete",
}

type NotifyCommand struct {
	Command   int
	AccountID int
	Comm      chan *apsql.Notification
}

type NotifyController struct {
	BaseController
	notifications chan *apsql.Notification
	command       chan *NotifyCommand
	db            *apsql.DB
}

func RouteNotify(notify *NotifyController, path string, router aphttp.Router, db *apsql.DB) {
	notify.notifications = make(chan *apsql.Notification, 8)
	notify.command = make(chan *NotifyCommand, 8)
	notify.db = db
	router.Handle(path, websocket.Handler(notify.NotifyHandler))
	db.RegisterListener(notify)
	go notify.Queue()
}

func (n *NotifyController) Notify(notification *apsql.Notification) {
	n.notifications <- notification
}

func (n *NotifyController) Reconnect() {

}

func (n *NotifyController) Queue() {
	clients := make([]*NotifyCommand, 8)
	for {
		select {
		case notification := <-n.notifications:
			for _, client := range clients {
				if client == nil {
					continue
				}
				if client.AccountID == int(notification.AccountID) {
					client.Comm <- notification
				}
			}
		case command := <-n.command:
			switch command.Command {
			case NOTIFY_COMMAND_REGISTER:
				found := false
				for k, v := range clients {
					if v == nil {
						clients[k], found = command, true
						break
					}
				}
				if !found {
					clients = append(clients, command)
				}
			case NOTIFY_COMMAND_UNREGISTER:
				for k, v := range clients {
					if v == nil {
						continue
					}
					if v.Comm == command.Comm {
						clients[k] = nil
						close(command.Comm)
						break
					}
				}
			}
		}
	}
}

func (n *NotifyController) NotifyHandler(ws *websocket.Conn) {
	request := ws.Request()
	account := int(n.accountID(request))
	register := &NotifyCommand{
		Command:   NOTIFY_COMMAND_REGISTER,
		AccountID: account,
		Comm:      make(chan *apsql.Notification, 8),
	}
	n.command <- register
	defer func() {
		unregister := &NotifyCommand{
			Command:   NOTIFY_COMMAND_UNREGISTER,
			AccountID: account,
			Comm:      register.Comm,
		}
		go func() {
			for _ = range register.Comm {
				//noop
			}
		}()
		n.command <- unregister
	}()
	for notification := range register.Comm {
		email := "unknown"
		user, err := model.FindUserByID(n.db, notification.UserID)
		if err == nil {
			email = user.Email
		}
		n := &Notification{
			Resource:        RESOURCE_MAP[notification.Table],
			Action:          ACTION_MAP[notification.Event],
			ResourceID:      int64(notification.ID),
			ProxyEndpointID: int64(notification.ProxyEndpointID),
			APIID:           int64(notification.APIID),
			User:            email,
			Tag:             notification.Tag,
		}

		json, err := json.Marshal(n)
		if err != nil {
			return
		}
		_, err = ws.Write(json)
		if err != nil {
			return
		}
	}
}<|MERGE_RESOLUTION|>--- conflicted
+++ resolved
@@ -26,17 +26,6 @@
 }
 
 var RESOURCE_MAP = map[string]string{
-<<<<<<< HEAD
-	"accounts":         "account",
-	"apis":             "api",
-	"endpoint_groups":  "endpoint-group",
-	"environments":     "environment",
-	"hosts":            "host",
-	"libraries":        "library",
-	"proxy_endpoints":  "proxy-endpoint",
-	"remote_endpoints": "remote-endpoint",
-	"users":            "user",
-=======
 	"accounts":               "account",
 	"apis":                   "api",
 	"endpoint_groups":        "endpoint-group",
@@ -46,7 +35,7 @@
 	"proxy_endpoints":        "proxy-endpoint",
 	"proxy_endpoint_schemas": "proxy-endpoint-schema",
 	"remote_endpoints":       "remote-endpoint",
->>>>>>> 9c284ce6
+	"users":                  "user",
 }
 
 var ACTION_MAP = [...]string{
