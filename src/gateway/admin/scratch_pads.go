package admin

import (
	"encoding/json"
	"io"
	"net/http"
	"time"

	"gateway/config"
	"gateway/core"
	aphttp "gateway/http"
	"gateway/model"
	apsql "gateway/sql"

	"github.com/gorilla/handlers"
)

type MetaScratchPadsController struct {
	ScratchPadsController
	*core.Core
}

func RouteScratchPads(controller ResourceController, path string,
	router aphttp.Router, db *apsql.DB, conf config.ProxyAdmin) {

	RouteResource(controller, path, router, db, conf)

	routes := map[string]http.Handler{
		"GET": read(db, controller.(*MetaScratchPadsController).Execute),
	}
	if conf.CORSEnabled {
		routes["OPTIONS"] = aphttp.CORSOptionsHandler([]string{"GET", "OPTIONS"})
	}

	router.Handle(path+"/{id}/execute", handlers.MethodHandler(routes))
}

type ScratchPadResult struct {
	Request  string `json:"request"`
	Response string `json:"response"`
	Time     int64  `json:"time"`
}

func (c *MetaScratchPadsController) Execute(w http.ResponseWriter, r *http.Request, db *apsql.DB) aphttp.Error {
	object := model.ScratchPad{}
	c.mapFields(r, &object)
	pad, err := object.Find(db)
	if err != nil {
		return c.notFound()
	}

	endpoint, err := model.FindRemoteEndpointForAPIIDAndAccountID(db, pad.RemoteEndpointID, pad.APIID, pad.AccountID)
	if err != nil {
		return aphttp.NewError(err, http.StatusBadRequest)
	}
	for _, data := range endpoint.EnvironmentData {
		if data.ID == pad.EnvironmentDataID {
			endpoint.SelectedEnvironmentData = &data.Data
			break
		}
	}

<<<<<<< HEAD
	vm := core.VMCopy(endpoint.AccountID, endpoint.APIID, pad.EnvironmentDataID, c.VMKeyStore, c.VMRemoteEndpointStore, c.PrepareRequest)
=======
	vm := core.VMCopy(endpoint.AccountID, c.VMKeyStore, c.VMRemoteEndpointStore, c.PrepareRequest, nil)
>>>>>>> 54b69b7d
	_, err = vm.Run(pad.Code)
	if err != nil {
		return aphttp.NewError(err, http.StatusBadRequest)
	}

	result := ScratchPadResult{}
	obj, err := vm.Run("JSON.stringify(request);")
	if err != nil {
		return aphttp.NewError(err, http.StatusBadRequest)
	}
	var rawRequest json.RawMessage
	err = json.Unmarshal([]byte(obj.String()), &rawRequest)
	if err != nil {
		return aphttp.NewError(err, http.StatusBadRequest)
	}

	request, err := c.PrepareRequest(endpoint, &rawRequest, map[int64]io.Closer{})
	if err != nil {
		return aphttp.NewError(err, http.StatusBadRequest)
	}
	jsonRequest, err := request.JSON()
	if err != nil {
		return aphttp.NewError(err, http.StatusBadRequest)
	}
	result.Request = string(jsonRequest)
	start := time.Now()
	response := request.Perform()
	result.Time = (time.Since(start).Nanoseconds() + 5e5) / 1e6
	jsonResponse, err := response.JSON()
	if err != nil {
		return aphttp.NewError(err, http.StatusBadRequest)
	}
	result.Response = string(jsonResponse)

	body, err := json.MarshalIndent(&result, "", "    ")
	if err != nil {
		return aphttp.NewError(err, http.StatusBadRequest)
	}

	w.Header().Set("Content-Type", "application/json")
	w.Write(body)

	return nil
}<|MERGE_RESOLUTION|>--- conflicted
+++ resolved
@@ -60,11 +60,7 @@
 		}
 	}
 
-<<<<<<< HEAD
-	vm := core.VMCopy(endpoint.AccountID, endpoint.APIID, pad.EnvironmentDataID, c.VMKeyStore, c.VMRemoteEndpointStore, c.PrepareRequest)
-=======
-	vm := core.VMCopy(endpoint.AccountID, c.VMKeyStore, c.VMRemoteEndpointStore, c.PrepareRequest, nil)
->>>>>>> 54b69b7d
+	vm := core.VMCopy(endpoint.AccountID, endpoint.APIID, pad.EnvironmentDataID, c.VMKeyStore, c.VMRemoteEndpointStore, c.PrepareRequest, nil)
 	_, err = vm.Run(pad.Code)
 	if err != nil {
 		return aphttp.NewError(err, http.StatusBadRequest)
