--- conflicted
+++ resolved
@@ -233,13 +233,8 @@
     if err == apsql.ErrZeroRowsAffected {
       return c.notFound()
     }
-<<<<<<< HEAD
-    log.Printf("%s Error deleting <%= pretty %>: %v", config.System, err)
+    logreport.Printf("%s Error deleting <%= pretty %>: %v\\n%v", config.System, err, r)
     return aphttp.NewServerError(err)
-=======
-    logreport.Printf("%s Error deleting <%= pretty %>: %v\\n%v", config.System, err, r)
-    return aphttp.DefaultServerError()
->>>>>>> 9c284ce6
   }
 
   <% if after_delete %>
