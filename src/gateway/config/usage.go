--- conflicted
+++ resolved
@@ -78,15 +78,10 @@
 
 	"proxy-health-check-path": "The endpoint that responds with 200 - ok to health check requests when healthy. This applies system-wide and cannot be used by APIs as an endpoint. Defaults to /__gw-health-check. Blank will disable the feature.",
 
-<<<<<<< HEAD
 	"job-enable-os-env":    "Whether or not to expose the OS's ENV to job code.",
 	"job-code-timeout":     "The timeout in seconds to use for job script code.",
 	"job-code-error-lines": "The number of lines of code to show around script errors in dev mode.",
 
-	"remote-endpoint-script-enabled":     "Whether or not script remote endpoints are enabled. Defaults to true.",
-	"remote-endpoint-soap-enabled":       "Whether or not soap remote endpoints are enabled. Defaults to true.",
-=======
->>>>>>> ac2c7fb4
 	"remote-endpoint-http-enabled":       "Whether or not http remote endpoints are enabled. Defaults to true.",
 	"remote-endpoint-sqlserver-enabled":  "Whether or not MS SQLServer remote endpoints are enabled. Defaults to true.",
 	"remote-endpoint-mysql-enabled":      "Whether or not MySQL remote endpoints are enabled. Defaults to true.",
@@ -98,14 +93,10 @@
 	"remote-endpoint-push-enabled":       "Whether or not Push remote endpoints are enabled. Defaults to true.",
 	"remote-endpoint-redis-enabled":      "Whether or not Redis remote endpoints are enabled. Defaults to true.",
 	"remote-endpoint-smtp-enabled":       "Whether or not SMTP remote endpoints are enabled. Defaults to true.",
-<<<<<<< HEAD
-	"remote-endpoint-docker-enabled":     "Whether or not Docker remote endpoints are enabled. Defaults to true.",
 	"remote-endpoint-job-enabled":        "Whether or not Job remote endpoints are enabled. Defaults to true.",
-=======
 	"remote-endpoint-script-enabled":     "Whether or not script remote endpoints are enabled. Defaults to false.",
 	"remote-endpoint-soap-enabled":       "Whether or not soap remote endpoints are enabled. Defaults to false.",
 	"remote-endpoint-docker-enabled":     "Whether or not Docker remote endpoints are enabled. Defaults to false.",
->>>>>>> ac2c7fb4
 
 	"admin-path-prefix": "The path prefix the administrative area is accessible under",
 	"admin-host":        "The host the administrative area is accessible via",
