package pools

import (
	"fmt"

	"gateway/db"
	"gateway/db/mongo"
	"gateway/db/redis"
	"gateway/db/sql"
)

// Pools handles concurrent access to databases with connection pools.
type Pools struct {
	// Pools must remain threadsafe!
<<<<<<< HEAD
	sqlsPool   *sqlPool
	pqPool     *sqlPool
	mySqlPool  *sqlPool
	hanaPool   *sqlPool
	oraclePool *sqlPool
	mongoPool  *mongoPool
=======
	sqlsPool  *sqlPool
	pqPool    *sqlPool
	mySqlPool *sqlPool
	hanaPool  *sqlPool
	mongoPool *mongoPool
	redisPool *redisPool
>>>>>>> 418d739f
}

// poolForSpec returns the correct pool for the given db.Specifier.
func (p *Pools) poolForSpec(spec db.Specifier) (ServerPool, error) {
	switch spec.(type) {
	case *sql.SQLServerSpec:
		return p.sqlsPool, nil
	case *sql.PostgresSpec:
		return p.pqPool, nil
	case *sql.MySQLSpec:
		return p.mySqlPool, nil
	case *sql.HanaSpec:
		return p.hanaPool, nil
	case *sql.OracleSpec:
		return p.oraclePool, nil
	case *mongo.Spec:
		return p.mongoPool, nil
	case *redis.Spec:
		return p.redisPool, nil
	default:
		return nil, fmt.Errorf("no pool defined for spec type %T", spec)
	}
}

// ServerPool manages a map of dbs and has a RWMutex to control access.
type ServerPool interface {
	RLock()
	RUnlock()
	Lock()
	Unlock()

	Get(db.Specifier) (db.DB, bool)
	Put(db.Specifier, db.DB)
	Delete(db.Specifier)

	// Iterator should return a full, closed, buffered channel of
	// the Specifiers for each db.DB in the ServerPool.
	Iterator() <-chan db.Specifier
}

// MakePools returns a new Pools with initialized sub-pools.
func MakePools() *Pools {
	return &Pools{
<<<<<<< HEAD
		sqlsPool:   makeSqlPool(),
		pqPool:     makeSqlPool(),
		mySqlPool:  makeSqlPool(),
		hanaPool:   makeSqlPool(),
		oraclePool: makeSqlPool(),
		mongoPool:  makeMongoPool(),
=======
		sqlsPool:  makeSqlPool(),
		pqPool:    makeSqlPool(),
		mySqlPool: makeSqlPool(),
		hanaPool:  makeSqlPool(),
		mongoPool: makeMongoPool(),
		redisPool: makeRedisPool(),
>>>>>>> 418d739f
	}
}

// Connect returns a connection to a database with the correct type.  If
// necessary, the connection will be generated.
//
// Usage:
//
// import sql "gateway/db/sql"
//
// p.Connect(sql.Config(
//         sql.Connection(conn),
//         sql.MaxOpenIdle(100, 10),
// ))
//
// This method is thread-safe.
func (p *Pools) Connect(spec db.Specifier, err error) (db.DB, error) {
	// Handle any error passed in by the db.Config
	if err != nil {
		return nil, err
	}

	pool, err := p.poolForSpec(spec)
	if err != nil {
		return nil, err
	}

	return Connect(pool, spec)
}

// Connect checks whether a connection has been created with this unique
// specifier.  If so, it checks whether it needs to be updated, and returns it.
// Otherwise, it will create the new connection.
func Connect(pool ServerPool, spec db.Specifier) (db.DB, error) {
	pool.RLock()

	if db, ok := pool.Get(spec); ok {
		// The connection was found.  Do we need to update it?
		if db.Spec().NeedsUpdate(spec) {
			pool.RUnlock()
			pool.Lock()
			// By now, someone else may have updated it already.
			if db.Spec().NeedsUpdate(spec) {
				if err := db.Update(spec); err != nil {
					pool.Unlock()
					return nil, err
				}
			}
			pool.Unlock()
			pool.RLock()
		}
		pool.RUnlock()
		return db, nil
	}
	pool.RUnlock()
	return insertNewDB(pool, spec)
}

// newDB adds a new DB generated using the Specifier's newDB method to the pool
// and returns it.
func insertNewDB(pool ServerPool, spec db.Specifier) (db.DB, error) {
	// If we need to create the db connection, then we need to write-lock
	// the DB pool.
	pool.Lock()
	defer pool.Unlock()

	if db, ok := pool.Get(spec); ok {
		// Someone else may have already come along and added it
		if db.Spec().NeedsUpdate(spec) {
			if err := db.Update(spec); err != nil {
				return nil, err
			}
		}
		return db, nil
	}

	newDb, err := spec.NewDB()
	if err != nil {
		return nil, err
	}

	pool.Put(spec, newDb)
	newDb, ok := pool.Get(spec)
	if !ok {
		return nil, fmt.Errorf("new database not found for %T", spec)
	}
	return newDb, nil
}

// FlushEntry can be used to flush an entry from a correct pool.  Note that if a
// handle to the entry still exists, it will remain in memory until released.
func FlushEntry(pool ServerPool, spec db.Specifier) {
	pool.Delete(spec)
}<|MERGE_RESOLUTION|>--- conflicted
+++ resolved
@@ -12,21 +12,13 @@
 // Pools handles concurrent access to databases with connection pools.
 type Pools struct {
 	// Pools must remain threadsafe!
-<<<<<<< HEAD
 	sqlsPool   *sqlPool
 	pqPool     *sqlPool
 	mySqlPool  *sqlPool
 	hanaPool   *sqlPool
 	oraclePool *sqlPool
 	mongoPool  *mongoPool
-=======
-	sqlsPool  *sqlPool
-	pqPool    *sqlPool
-	mySqlPool *sqlPool
-	hanaPool  *sqlPool
-	mongoPool *mongoPool
-	redisPool *redisPool
->>>>>>> 418d739f
+	redisPool  *redisPool
 }
 
 // poolForSpec returns the correct pool for the given db.Specifier.
@@ -70,21 +62,13 @@
 // MakePools returns a new Pools with initialized sub-pools.
 func MakePools() *Pools {
 	return &Pools{
-<<<<<<< HEAD
 		sqlsPool:   makeSqlPool(),
 		pqPool:     makeSqlPool(),
 		mySqlPool:  makeSqlPool(),
 		hanaPool:   makeSqlPool(),
 		oraclePool: makeSqlPool(),
 		mongoPool:  makeMongoPool(),
-=======
-		sqlsPool:  makeSqlPool(),
-		pqPool:    makeSqlPool(),
-		mySqlPool: makeSqlPool(),
-		hanaPool:  makeSqlPool(),
-		mongoPool: makeMongoPool(),
-		redisPool: makeRedisPool(),
->>>>>>> 418d739f
+		redisPool:  makeRedisPool(),
 	}
 }
 
