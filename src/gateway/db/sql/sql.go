--- conflicted
+++ resolved
@@ -22,24 +22,11 @@
 	hana     driver = "hana"
 )
 
-<<<<<<< HEAD
-var knownDrivers *regexp.Regexp
-
-// init prepares a RE of our known drivers.
-func init() {
-	drivers := []string{
-		string(mysql),
-		string(mssql),
-		string(postgres),
-		string(hana),
-	}
-	knownDrivers = regexp.MustCompile(strings.Join(drivers, "|"))
-=======
 var knownDrivers = map[driver]bool{
 	postgres: true,
 	mssql:    true,
 	mysql:    true,
->>>>>>> d95ac8a8
+	hana:     true,
 }
 
 // sqlSpec defines the extra methods a db.Specifier for SQL must implement.
