# Many thanks to: http://zduck.com/2014/go-project-structure-and-dependencies/

.PHONY: admin assets build fmt godoc gateway jsdoc keygen package run test vendor_clean vendor_get vendor_update install_bindata install_goimports vet soapclient

# Prepend our _vendor directory to the system GOPATH
# so that import path resolution will prioritize
# our third party snapshots.
GOPATH := ${PWD}/_vendor:${PWD}:${GOPATH}
export GOPATH

PATH := ${PWD}/_vendor/bin:${PWD}/bin:${PATH}

# This path has to be ${HOME}/lib on El Capitan
ORACLE_INSTANT_CLIENT_DIR = ${HOME}/lib

PKG_CONFIG_PATH := $(ORACLE_INSTANT_CLIENT_DIR)
export PKG_CONFIG_PATH

# This must be done for OCI8 to work on Linux
LD_LIBRARY_PATH := ${LD_LIBRARY_PATH}:$(PKG_CONFIG_PATH)
export LD_LIBRARY_PATH

ifndef LICENSE_PUBLIC_KEY
	LICENSE_PUBLIC_KEY = "test/dev_public_key_assets"
endif

ifneq ($(MAKECMDGOALS), $(filter $(MAKECMDGOALS),package release))
	BINDATA_DEBUG = -debug
endif

ifeq ($(MAKECMDGOALS), release)
	LICENSE_PUBLIC_KEY = "public_keys/production"
endif

ifdef TDDIUM_DB_NAME
	POSTGRES_DB_NAME =  $$TDDIUM_DB_NAME
endif
ifndef POSTGRES_DB_NAME
	POSTGRES_DB_NAME = "gateway_test"
endif

default: run

soapclient:
	cd soapclient && ./gradlew shadowJar && rm -f build/libs/gateway-soap-client*.jar

admin:
	cd admin; bundle install; npm install; bower install; node_modules/ember-cli/bin/ember build -output-path ../src/gateway/admin/static/ --environment production
	./scripts/templatize-admin.rb src/gateway/admin/static/index.html

assets: install_bindata soapclient
	go-bindata -o src/gateway/admin/bindata.go -pkg admin $(BINDATA_DEBUG) -prefix "src/gateway/admin/static/" src/gateway/admin/static/...
	go-bindata -o src/gateway/core/bindata.go -pkg core $(BINDATA_DEBUG) -prefix "src/gateway/core/static/" src/gateway/core/static/...
	go-bindata -o src/gateway/sql/bindata.go -pkg sql $(BINDATA_DEBUG) -prefix "src/gateway/sql/static/" src/gateway/sql/static/...
	go-bindata -o src/gateway/soap/bindata.go -pkg soap $(BINDATA_DEBUG) -prefix "soapclient/build/libs/" soapclient/build/libs/...
	go-bindata -o src/gateway/license/bindata.go -pkg license -nocompress -prefix `dirname $(LICENSE_PUBLIC_KEY)/public_key` $(LICENSE_PUBLIC_KEY)
	go-bindata -o src/gateway/names/bindata.go -pkg names $(BINDATA_DEBUG) -prefix "src/gateway/names/dictionary/" src/gateway/names/dictionary/...
	go-bindata -o src/gateway/mail/bindata.go -pkg mail $(BINDATA_DEBUG) -prefix "src/gateway/mail/static/" src/gateway/mail/static/...

generate: install_goimports install_peg
	go generate gateway/...

DeveloperVersionAccounts = 1
DeveloperVersionUsers = 1
DeveloperVersionAPIs = 1
DeveloperVersionProxyEndpoints = 20

LDFLAGS = -ldflags "-X gateway/license.developerVersionAccounts=$(DeveloperVersionAccounts)\
 -X gateway/license.developerVersionUsers=$(DeveloperVersionUsers)\
 -X gateway/license.developerVersionAPIs=$(DeveloperVersionAPIs)\
 -X gateway/license.developerVersionProxyEndpoints=$(DeveloperVersionProxyEndpoints)"

build: vet assets generate install_oracle_client
	go build $(LDFLAGS) -o ./bin/gateway ./src/gateway/main.go

build_integration_images:
	docker build -t anypresence/justapis-ldap test/ldap

build_race: vet assets generate
	go build $(LDFLAGS) -race -o ./bin/gateway ./src/gateway/main.go

build_tail:
	go build -o ./bin/tail ./src/tail/main.go

debug: vet assets generate
	go build $(DEBUG_LDFLAGS) -o ./bin/gateway ./src/gateway/main.go
	dlv exec ./bin/gateway -- -config=./test/gateway.conf -db-migrate

package: vet admin assets generate
	go build -o ./build/gateway ./src/gateway/main.go

release: vet admin assets generate
	go build -ldflags="-s -w" -o ./build/gateway ./src/gateway/main.go

keygen:
	go build -o ./bin/keygen keygen

# Prior package for building for multiple architectures
# package: vet assets
# 	gox -output="build/binaries/{{.Dir}}_{{.OS}}_{{.Arch}}" -parallel=1 gateway

jsdoc:
	jsdoc -c ./jsdoc.conf -r

godoc:
	godoc -http=:6060 -index

# http://golang.org/cmd/go/#hdr-Run_gofmt_on_package_sources
fmt:
	goimports ./src/...

run:
	./bin/gateway -config=./test/gateway.conf -db-migrate

run_developer:
	./bin/gateway -config=./test/gateway_developer.conf -db-migrate

runpg:
	./bin/gateway -config=./test/gateway.conf -db-migrate -db-driver=postgres -db-conn-string="dbname=gateway_dev sslmode=disable"

test: build
	go test ./src/...

test_api_sqlite_fast: build_tail
	mkdir -p tmp
	-rm ./tmp/gateway_test.db
	-rm ./tmp/gateway_log.txt
	./bin/gateway -config=./test/gateway.conf \
	  -db-migrate \
	  -db-conn-string="./tmp/gateway_test.db" \
	  -proxy-domain="example.com" \
	  -proxy-domain="example.com" \
	  -server="true" > ./tmp/gateway_log.txt & \
	  echo "$$!" > ./tmp/server.pid

	# Sleep until we see "Server listening" or time out
	# ./bin/tail --verbose -timeout=5 -filename="./foo/bar" "Server listening|Error"
	./bin/tail -file ./tmp/gateway_log.txt "Server listening" || kill `cat ./tmp/server.pid`

	rspec test/admin-api; status=$$?; kill `cat ./tmp/server.pid`; exit $$status

test_api_sqlite: build test_api_sqlite_fast

test_api_postgres_fast: build_tail
	mkdir -p tmp
	-rm ./tmp/gateway_log.txt
	-dropdb $(POSTGRES_DB_NAME)
	-createdb $(POSTGRES_DB_NAME)
	./bin/gateway -config=./test/gateway.conf \
	  -db-migrate \
	  -db-driver=postgres \
	  -db-conn-string="dbname=$(POSTGRES_DB_NAME) sslmode=disable" \
	  -proxy-domain="example.com" \
	  -server="true" > ./tmp/gateway_log.txt & \
	  echo "$$!" > ./tmp/server.pid

	# Sleep until we see "Server listening" or time out
	# ./bin/tail --verbose -timeout=5 -filename="./foo/bar" "Server listening|Error"
	./bin/tail -file ./tmp/gateway_log.txt "Server listening" || kill `cat ./tmp/server.pid`

	rspec test/admin-api; status=$$?; kill `cat ./tmp/server.pid`; exit $$status

test_api_postgres: build test_api_postgres_fast

test_api: test_api_sqlite test_api_postgres

test_api_fast: test_api_sqlite_fast test_api_postgres_fast

test_all: admin assets test test_api test_integration

test_integration: build test_integration_fast

test_integration_fast: build_tail
	docker run -p 389:389 -d anypresence/justapis-ldap > ./tmp/.containerid
	mkdir -p tmp
	-rm ./tmp/gateway_log.txt
	-rm ./tmp/gateway_test.db
	./bin/gateway -config=./test/gateway.conf \
	  -db-migrate \
		-db-conn-string="./tmp/gateway_test.db" > ./tmp/gateway_log.txt & \
		echo "$$!" > ./tmp/server.pid

	./bin/tail -file ./tmp/gateway_log.txt "Server listening" || (kill `cat ./tmp/server.pid`; docker kill `cat ./tmp/.containerid`)

	go test -v -ldflags "-X gateway/test/integration.IntegrationTest=true -X gateway/test/integration/ldap.ldapSetupFile=`pwd`/test/ldap/setup.ldif -X gateway/test/integration.ApiImportDirectory=`pwd`/test/integration" ./src/gateway/test/integration/...; \
		status=$$?; \
		docker kill `cat ./tmp/.containerid`; \
		kill `cat ./tmp/server.pid`; \
		exit $$status

vendor_clean:
	rm -dRf ./_vendor/src

# We have to set GOPATH to just the _vendor
# directory to ensure that `go get` doesn't
# update packages in our primary GOPATH instead.
# This will happen if you already have the package
# installed in GOPATH since `go get` will use
# that existing location as the destination.
vendor_get: vendor_clean
	GOPATH=${PWD}/_vendor go get -d -u -v \
	github.com/BurntSushi/toml \
	github.com/gorilla/context \
	github.com/gorilla/handlers \
	github.com/gorilla/mux \
	github.com/gorilla/sessions \
	github.com/robertkrimen/otto \
	github.com/goraft/raft \
	code.google.com/p/go.tools/cmd/goimports \
	github.com/jteeuwen/go-bindata \
	gopkg.in/fsnotify.v1 \
	github.com/jmoiron/sqlx \
	github.com/mattn/go-sqlite3 \
	github.com/lib/pq \
	golang.org/x/crypto/bcrypt \
	github.com/denisenkom/go-mssqldb \
	gopkg.in/check.v1 \
	github.com/juju/testing/checkers \
	gopkg.in/mgo.v2 \
	github.com/blevesearch/bleve \
	github.com/mattbaird/elastigo \
	github.com/jackc/pgx \
	github.com/derekparker/delve/cmd/dlv \
	github.com/go-sql-driver/mysql \
	golang.org/x/net/websocket \
	github.com/vincent-petithory/dataurl \
	github.com/gdamore/mangos \
	github.com/xeipuuv/gojsonschema \
	gopkg.in/airbrake/gobrake.v2 \
	github.com/boltdb/bolt \
	gopkg.in/tomb.v1 \
	github.com/hpcloud/tail \
	github.com/ory-am/dockertest \
	github.com/go-ldap/ldap \
	github.com/pointlander/peg \
	github.com/SAP/go-hdb/driver \
	golang.org/x/net/http2 \
	golang.org/x/crypto/pkcs12 \
	github.com/sideshow/apns2 \
	github.com/alexjlockwood/gcm \
<<<<<<< HEAD
	github.com/mattn/go-oci8
=======
	github.com/garyburd/redigo
>>>>>>> 418d739f

vendor_update: vendor_get
	rm -rf `find ./_vendor/src -type d -name .git` \
	&& rm -rf `find ./_vendor/src -type d -name .hg` \
	&& rm -rf `find ./_vendor/src -type d -name .bzr` \
	&& rm -rf `find ./_vendor/src -type d -name .svn`

install_bindata:
	if hash go-bindata 2>/dev/null; then : ; else go install github.com/jteeuwen/go-bindata/...; fi;

install_goimports:
	if hash goimports 2>/dev/null; then : ; else go install code.google.com/p/go.tools/cmd/goimports/...; fi;

install_peg:
	if hash peg 2>/dev/null; then : ; else go install github.com/pointlander/peg; fi;

# http://godoc.org/code.google.com/p/go.tools/cmd/vet
# go get code.google.com/p/go.tools/cmd/vet
vet:
	./scripts/make-hooks
	./scripts/hooks/pre-commit

install_oracle_client:
	#first argument is directory to save instant client, second is the package config file source
	#which is processed and saved as oci8.pc in the same argument directory
	./scripts/install_oracle_instant_client.rb $(ORACLE_INSTANT_CLIENT_DIR) contrib/oci8.pc

start_oracle:
	# Starts the docker container named 'orcl' running Oracle 12c on a machine named oracle
	# DB named 'ORCL' on port 1521 with login system/manager
	./scripts/start_oracle.sh<|MERGE_RESOLUTION|>--- conflicted
+++ resolved
@@ -238,11 +238,8 @@
 	golang.org/x/crypto/pkcs12 \
 	github.com/sideshow/apns2 \
 	github.com/alexjlockwood/gcm \
-<<<<<<< HEAD
-	github.com/mattn/go-oci8
-=======
+	github.com/mattn/go-oci8 \
 	github.com/garyburd/redigo
->>>>>>> 418d739f
 
 vendor_update: vendor_get
 	rm -rf `find ./_vendor/src -type d -name .git` \
