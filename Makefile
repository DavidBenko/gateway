--- conflicted
+++ resolved
@@ -294,14 +294,11 @@
 	github.com/alexjlockwood/gcm \
 	github.com/mattn/go-oci8 \
 	github.com/garyburd/redigo \
-<<<<<<< HEAD
-	github.com/davecgh/go-spew/spew
-=======
+	github.com/davecgh/go-spew/spew \
 	github.com/ahmetalpbalkan/go-dexec \
 	github.com/AnyPresence/surgemq \
 	github.com/surge/glog \
 	github.com/stripe/stripe-go
->>>>>>> f9bf828a
 
 vendor_update: vendor_get
 	rm -rf `find ./_vendor/src -type d -name .git` \
